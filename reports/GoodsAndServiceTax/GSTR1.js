--- conflicted
+++ resolved
@@ -17,15 +17,9 @@
     // prettier-ignore
     const conditions = {
       'B2B': row => row.gstin,
-<<<<<<< HEAD
-      'B2C-Large': row => !row.gstin && !row.inState && row.invAmt >= 250000,
-      'B2C-Small': row => !row.gstin && (row.inState || row.invAmt < 250000),
-      'Nil Rated, Exempted and Non GST supplies': row => (row.rate === 0), // this takes care of both nil rated, exempted goods
-=======
       'B2CL': row => !row.gstin && !row.inState && row.invAmt >= 250000,
-      'B2CS': row => !row.gstin && (row.inState || (row.inState && row.invAmt < 250000)),
+      'B2CS': row => !row.gstin && (row.inState || row.invAmt < 250000),
       'NR': row => (row.rate === 0), // this takes care of both nil rated, exempted goods
->>>>>>> 0b5e2505
     };
 
     if (!params.transferType) return data;
