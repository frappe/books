<<<<<<< HEAD

var config = require('./config')[0];
const frappe = require('frappejs');
const simpleParser = require('mailparser').simpleParser;
=======
const frappe = require('frappejs');
const simpleParser = require('mailparser').simpleParser;
const Imap = require('imap'),
  inspect = require('util').inspect;
const getConfig = require("./getConfig");

module.exports = async () => {

  let config = await getConfig();

  var imap = new Imap(config);
>>>>>>> edeacd71

  function openInbox(cb) {
    imap.openBox('INBOX', true, cb);
  }

  imap.once('ready', function () {

    openInbox(function (err, box) {

      if (err) throw err;
      imap.search(['UNSEEN', ['SINCE', 'May 28, 2018']], function (err, results) {
        if (err) throw err;
        var fetch = imap.fetch(results, {
          bodies: ''
        });

        fetch.on('message', function (msg, seqno) {
          var prefix = '(#' + seqno + ') ';
          msg.on('body', function (stream, info) {

<<<<<<< HEAD
    openInbox(function(err, box) {
      
    if (err) throw err;
    imap.search([ 'UNSEEN', ['SINCE', 'May 28, 2018'] ], function(err, results) {
    if (err) throw err;
    var fetch = imap.fetch(results, { bodies: '' });
    
    fetch.on('message', function(msg, seqno) {
    	var prefix = '(#' + seqno + ') ';
    	msg.on('body', function(stream, info) {
    		
    		simpleParser(stream).then(async function(mail_object) {
					
    			const mail = await frappe.insert({
    				doctype : 'Email',
    				name : seqno, // needs change : THINK 
    				from_emailAddress : mail_object.from.value[0].address,
    				to_emailAddress : mail_object.to.value[0].address,
    				cc_emailAddress: mail_object.cc,
    				bcc_emailAddress: mail_object.bcc,
    				date : mail_object.date,
    				subject : mail_object.subject,
    				bodyHtml : mail_object.html,
    				bodyText : mail_object.text,
    				sentReceive : "1",
						});
						console.log("Done inserting "+seqno);	// CHANGE NAME FIELD , HERE NO.
			}).catch(function(err) {
 				 
 				console.log('An error occurred:', err.message);
			
			});
            
          
=======
            simpleParser(stream)
              .then(async function (mail_object) {
                const mail = await frappe.insert({
                  doctype: 'Email',
                  name: mail_object.to.value[0].address + "       " + mail_object.subject, // needs change : THINK 
                  from_emailAddress: mail_object.from.value[0].address,
                  to_emailAddress: mail_object.to.value[0].address,
                  cc_emailAddress: mail_object.cc,
                  bcc_emailAddress: mail_object.bcc,
                  date: mail_object.date,
                  subject: mail_object.subject,
                  bodyHtml: mail_object.html,
                  bodyText: mail_object.text,
                  sentReceive: "1",
                });
                console.log("Done inserting " + seqno); // CHANGE NAME FIELD , HERE NO.
              })
              .catch(function (err) {
                console.log('An error occurred:', err.message);
              });
>>>>>>> edeacd71
          });
        });

        fetch.once('error', function (err) {
          console.log('Fetch error: ' + err);
        });

        fetch.once('end', function () {
          console.log('Done fetching all messages!');
          imap.end();
        });
      });
    });
  });

  imap.once('error', function (err) {
    console.log(err);
  });

  imap.once('end', function () {
    console.log('Connection ended');
  });

<<<<<<< HEAD
imap.connect();
=======
  imap.connect();
}
>>>>>>> edeacd71
<|MERGE_RESOLUTION|>--- conflicted
+++ resolved
@@ -1,9 +1,3 @@
-<<<<<<< HEAD
-
-var config = require('./config')[0];
-const frappe = require('frappejs');
-const simpleParser = require('mailparser').simpleParser;
-=======
 const frappe = require('frappejs');
 const simpleParser = require('mailparser').simpleParser;
 const Imap = require('imap'),
@@ -15,7 +9,6 @@
   let config = await getConfig();
 
   var imap = new Imap(config);
->>>>>>> edeacd71
 
   function openInbox(cb) {
     imap.openBox('INBOX', true, cb);
@@ -36,42 +29,6 @@
           var prefix = '(#' + seqno + ') ';
           msg.on('body', function (stream, info) {
 
-<<<<<<< HEAD
-    openInbox(function(err, box) {
-      
-    if (err) throw err;
-    imap.search([ 'UNSEEN', ['SINCE', 'May 28, 2018'] ], function(err, results) {
-    if (err) throw err;
-    var fetch = imap.fetch(results, { bodies: '' });
-    
-    fetch.on('message', function(msg, seqno) {
-    	var prefix = '(#' + seqno + ') ';
-    	msg.on('body', function(stream, info) {
-    		
-    		simpleParser(stream).then(async function(mail_object) {
-					
-    			const mail = await frappe.insert({
-    				doctype : 'Email',
-    				name : seqno, // needs change : THINK 
-    				from_emailAddress : mail_object.from.value[0].address,
-    				to_emailAddress : mail_object.to.value[0].address,
-    				cc_emailAddress: mail_object.cc,
-    				bcc_emailAddress: mail_object.bcc,
-    				date : mail_object.date,
-    				subject : mail_object.subject,
-    				bodyHtml : mail_object.html,
-    				bodyText : mail_object.text,
-    				sentReceive : "1",
-						});
-						console.log("Done inserting "+seqno);	// CHANGE NAME FIELD , HERE NO.
-			}).catch(function(err) {
- 				 
- 				console.log('An error occurred:', err.message);
-			
-			});
-            
-          
-=======
             simpleParser(stream)
               .then(async function (mail_object) {
                 const mail = await frappe.insert({
@@ -92,7 +49,6 @@
               .catch(function (err) {
                 console.log('An error occurred:', err.message);
               });
->>>>>>> edeacd71
           });
         });
 
@@ -116,9 +72,5 @@
     console.log('Connection ended');
   });
 
-<<<<<<< HEAD
-imap.connect();
-=======
   imap.connect();
-}
->>>>>>> edeacd71
+}