{
  "name": "StockTransferItem",
  "label": "Stock Transfer Item",
  "isAbstract": true,
  "isChild": true,
  "fields": [
    {
      "fieldname": "item",
      "label": "Item",
      "fieldtype": "Link",
      "target": "Item",
      "required": true
    },
    {
      "fieldname": "location",
      "fieldtype": "Link",
      "target": "Location",
      "required": true
    },
    {
<<<<<<< HEAD
      "fieldname": "batchNumber",
      "label": "Batch No",
      "fieldtype": "Link",
      "target": "BatchNumber"
=======
      "fieldname": "transferUnit",
      "label": "Transfer Unit",
      "fieldtype": "Link",
      "target": "UOM",
      "default": "Unit",
      "placeholder": "Unit"
    },
    {
      "fieldname": "transferQuantity",
      "label": "Qty. in Transfer Unit",
      "fieldtype": "Float",
      "default": 1,
      "required": true
    },
    {
      "fieldname": "unit",
      "label": "Stock Unit",
      "fieldtype": "Link",
      "target": "UOM",
      "default": "Unit",
      "placeholder": "Unit",
      "readOnly": true
>>>>>>> 9864761f
    },
    {
      "fieldname": "quantity",
      "label": "Quantity",
      "fieldtype": "Float",
      "required": true,
      "default": 1
    },
    {
      "fieldname": "unitConversionFactor",
      "label": "Conversion Factor",
      "fieldtype": "Float",
      "required": true,
      "default": 1
    },
    {
      "fieldname": "rate",
      "label": "Rate",
      "fieldtype": "Currency",
      "required": true
    },
    {
      "fieldname": "amount",
      "label": "Amount",
      "fieldtype": "Currency",
      "readOnly": true
    },
    {
      "fieldname": "description",
      "label": "Description",
      "placeholder": "Item Description",
      "fieldtype": "Text"
    },
    {
      "fieldname": "hsnCode",
      "label": "HSN/SAC",
      "fieldtype": "Int",
      "placeholder": "HSN/SAC Code"
    }
  ],
  "tableFields": ["item", "location", "batchNumber", "quantity", "rate", "amount"],
  "quickEditFields": [
    "item",

    "transferQuantity",
    "transferUnit",
    "quantity",
    "unit",
    "unitConversionFactor",

    "description",
    "hsnCode",
    "location",
<<<<<<< HEAD
    "batchNumber",
    "quantity",
=======
>>>>>>> 9864761f
    "rate",
    "amount"
  ]
}<|MERGE_RESOLUTION|>--- conflicted
+++ resolved
@@ -18,12 +18,6 @@
       "required": true
     },
     {
-<<<<<<< HEAD
-      "fieldname": "batchNumber",
-      "label": "Batch No",
-      "fieldtype": "Link",
-      "target": "BatchNumber"
-=======
       "fieldname": "transferUnit",
       "label": "Transfer Unit",
       "fieldtype": "Link",
@@ -46,7 +40,12 @@
       "default": "Unit",
       "placeholder": "Unit",
       "readOnly": true
->>>>>>> 9864761f
+    },
+    {
+      "fieldname": "batchNumber",
+      "label": "Batch No",
+      "fieldtype": "Link",
+      "target": "BatchNumber"
     },
     {
       "fieldname": "quantity",
@@ -93,6 +92,7 @@
 
     "transferQuantity",
     "transferUnit",
+    "batchNumber",
     "quantity",
     "unit",
     "unitConversionFactor",
@@ -100,11 +100,6 @@
     "description",
     "hsnCode",
     "location",
-<<<<<<< HEAD
-    "batchNumber",
-    "quantity",
-=======
->>>>>>> 9864761f
     "rate",
     "amount"
   ]
