--- conflicted
+++ resolved
@@ -1,10 +1,6 @@
 {
   "name": "frappe-books",
-<<<<<<< HEAD
-  "version": "0.2.1-beta.0",
-=======
   "version": "0.3.0-beta.0",
->>>>>>> 01092967
   "description": "Simple book-keeping app for everyone",
   "author": {
     "name": "Frappe Technologies Pvt. Ltd.",
