--- conflicted
+++ resolved
@@ -29,13 +29,9 @@
     "imap": "^0.8.19",
     "mailparser": "^2.2.0",
     "nodemailer": "^4.6.6",
-<<<<<<< HEAD
-    "simplesmtp": "^0.3.35"
-=======
     "vue": "^2.5.2",
     "vue-flatpickr-component": "^7.0.2",
     "vue-router": "^3.0.1"
->>>>>>> 8a904077
   },
   "devDependencies": {
     "autoprefixer": "^7.1.2",
