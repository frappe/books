<template>
  <div>
    <div :class="['modal fade', modalClasses]" :style="{display: show ? 'block' : ''}" id="frappe-modal"
      tabindex="-1" role="dialog" aria-labelledby="frappe-modal-label" aria-hidden="true">
      <div class="modal-dialog" role="document">
        <div class="modal-content">
          <div class="modal-header">
            <h5 class="modal-title" id="frappe-modal-label">{{ title }}</h5>
            <button type="button" class="close" data-dismiss="modal" aria-label="Close" @click="closeModal">
              <span aria-hidden="true">&times;</span>
            </button>
          </div>
          <div class="modal-body modal-height">
            <component :is="bodyComponent" v-bind="bodyProps"/>
          </div>
          <div class="modal-footer">
<<<<<<< HEAD
            <component :is="footerComponent" v-bind="footerProps"/>
            <button type="button" class="btn btn-secondary" @click="closeModal">Close</button>
=======
            <component :is="footer" />
            <f-button secondary @click="closeModal">Close</f-button>
>>>>>>> 79bcee0a
          </div>
        </div>
      </div>
    </div>
    <div class="modal-backdrop show" v-show="show" @click="closeModal"></div>
  </div>
</template>
<script>
export default {
  props: {
    show: Boolean,
    title: {
      type: String,
      default: "Modal Title"
    },
    bodyComponent: {
      type: Object,
      default: null
    },
    bodyProps: {
      type: Object,
      default: null
    },
    footerComponent: {
      type: Object,
      default: null
    },
    footerProps: {
      type: Object,
      default: null
    },
  },
  computed: {
    modalClasses() {
      return {
        show: this.show
      };
    }
  },
  methods: {
    closeModal() {
<<<<<<< HEAD
      this.$modal.hide();
=======
      this.$emit('close-modal');
>>>>>>> 79bcee0a
    }
  }
};
</script>
<style scoped>
.modal-height {
  max-height: 80vh;
  overflow: auto;
}
</style><|MERGE_RESOLUTION|>--- conflicted
+++ resolved
@@ -14,13 +14,8 @@
             <component :is="bodyComponent" v-bind="bodyProps"/>
           </div>
           <div class="modal-footer">
-<<<<<<< HEAD
             <component :is="footerComponent" v-bind="footerProps"/>
-            <button type="button" class="btn btn-secondary" @click="closeModal">Close</button>
-=======
-            <component :is="footer" />
             <f-button secondary @click="closeModal">Close</f-button>
->>>>>>> 79bcee0a
           </div>
         </div>
       </div>
@@ -62,11 +57,7 @@
   },
   methods: {
     closeModal() {
-<<<<<<< HEAD
-      this.$modal.hide();
-=======
       this.$emit('close-modal');
->>>>>>> 79bcee0a
     }
   }
 };
