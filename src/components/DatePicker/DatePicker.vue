<template>
  <Popover @open="selectCurrentMonthYear">
    <template v-slot:target="{ togglePopover, handleBlur }">
      <input
        type="text"
        :class="inputClass"
        :value="value && formatValue ? formatValue(value) : value || ''"
        :placeholder="placeholder"
        readonly
        @focus="!readonly ? togglePopover() : null"
<<<<<<< HEAD
=======
        @blur="handleBlur"
>>>>>>> b502ac27
      />
    </template>
    <template v-slot:content="{ togglePopover }">
      <div class="text-left p-3 select-none">
        <div class="flex items-center justify-between">
          <span class="font-medium text-blue-500 text-base">
            {{ formatMonth }}
          </span>
          <span class="flex">
            <div
              class="
                w-5
                h-5
                hover:bg-gray-100
                rounded-md
                flex-center
                cursor-pointer
              "
            >
              <feather-icon
                @click="prevMonth"
                name="chevron-left"
                class="w-4 h-4"
              />
            </div>
            <div
              class="
                ml-2
                w-5
                h-5
                hover:bg-gray-100
                rounded-md
                flex-center
                cursor-pointer
              "
            >
              <feather-icon
                @click="nextMonth"
                name="chevron-right"
                class="w-4 h-4"
              />
            </div>
          </span>
        </div>
        <div class="mt-2 text-sm">
          <div class="flex w-full text-gray-600">
            <div
              class="w-6 h-6 mr-1 last:mr-0 flex-center text-center"
              v-for="(d, i) in ['S', 'M', 'T', 'W', 'T', 'F', 'S']"
              :key="i"
            >
              {{ d }}
            </div>
          </div>
          <div v-for="(week, i) in datesAsWeeks" :key="i" class="mt-1">
            <div class="flex w-full">
              <div
                v-for="date in week"
                :key="toValue(date)"
                class="
                  w-6
                  h-6
                  mr-1
                  last:mr-0
                  flex-center
                  cursor-pointer
                  rounded-md
                  hover:bg-blue-100 hover:text-blue-500
                "
                :class="{
                  'text-gray-600': date.getMonth() !== currentMonth - 1,
                  'text-blue-500': toValue(date) === toValue(today),
                  'bg-blue-100 font-semibold text-blue-500':
                    toValue(date) === value,
                }"
                @click="
                  selectDate(date);
                  togglePopover();
                "
              >
                {{ date.getDate() }}
              </div>
            </div>
          </div>
        </div>
      </div>
    </template>
  </Popover>
</template>

<script>
import Popover from '../Popover';

export default {
  name: 'DatePicker',
  props: ['value', 'placeholder', 'readonly', 'formatValue', 'inputClass'],
  components: {
    Popover,
  },
  data() {
    return {
      currentYear: null,
      currentMonth: null,
    };
  },
  created() {
    this.selectCurrentMonthYear();
  },
  computed: {
    today() {
      return this.getDate();
    },
    datesAsWeeks() {
      let datesAsWeeks = [];
      let dates = this.dates.slice();
      while (dates.length) {
        let week = dates.splice(0, 7);
        datesAsWeeks.push(week);
      }
      return datesAsWeeks;
    },
    dates() {
      if (!(this.currentYear && this.currentMonth)) {
        return [];
      }
      let monthIndex = this.currentMonth - 1;
      let year = this.currentYear;

      let firstDayOfMonth = this.getDate(year, monthIndex, 1);
      let lastDayOfMonth = this.getDate(year, monthIndex + 1, 0);
      let leftPaddingCount = firstDayOfMonth.getDay();
      let rightPaddingCount = 6 - lastDayOfMonth.getDay();

      let leftPadding = this.getDatesAfter(firstDayOfMonth, -leftPaddingCount);
      let rightPadding = this.getDatesAfter(lastDayOfMonth, rightPaddingCount);
      let daysInMonth = this.getDaysInMonth(monthIndex, year);
      let datesInMonth = this.getDatesAfter(firstDayOfMonth, daysInMonth - 1);

      let dates = [
        ...leftPadding,
        firstDayOfMonth,
        ...datesInMonth,
        ...rightPadding,
      ];
      if (dates.length < 42) {
        const finalPadding = this.getDatesAfter(
          dates.at(-1),
          42 - dates.length
        );
        dates = dates.concat(...finalPadding);
      }
      return dates;
    },
    formatMonth() {
      let date = this.getDate(this.currentYear, this.currentMonth - 1, 1);
      return date.toLocaleString('en-US', { month: 'short', year: 'numeric' });
    },
  },
  methods: {
    selectDate(date) {
      this.$emit('change', this.toValue(date));
    },
    selectCurrentMonthYear() {
      let date = this.value ? this.getDate(this.value) : this.getDate();
      this.currentYear = date.getFullYear();
      this.currentMonth = date.getMonth() + 1;
    },
    prevMonth() {
      this.changeMonth(-1);
    },
    nextMonth() {
      this.changeMonth(1);
    },
    changeMonth(adder) {
      this.currentMonth = this.currentMonth + adder;
      if (this.currentMonth < 1) {
        this.currentMonth = 12;
        this.currentYear = this.currentYear - 1;
      }
      if (this.currentMonth > 12) {
        this.currentMonth = 1;
        this.currentYear = this.currentYear + 1;
      }
    },
    getDatesAfter(date, count) {
      let incrementer = 1;
      if (count < 0) {
        incrementer = -1;
        count = Math.abs(count);
      }
      let dates = [];
      while (count) {
        date = this.getDate(
          date.getFullYear(),
          date.getMonth(),
          date.getDate() + incrementer
        );
        dates.push(date);
        count--;
      }
      if (incrementer === -1) {
        return dates.reverse();
      }
      return dates;
    },

    getDaysInMonth(monthIndex, year) {
      let daysInMonthMap = [31, 28, 31, 30, 31, 30, 31, 31, 30, 31, 30, 31];
      let daysInMonth = daysInMonthMap[monthIndex];
      if (monthIndex === 1 && this.isLeapYear(year)) {
        return 29;
      }
      return daysInMonth;
    },

    isLeapYear(year) {
      if (year % 400 === 0) return true;
      if (year % 100 === 0) return false;
      if (year % 4 === 0) return true;
      return false;
    },

    toValue(date) {
      // toISOString is buggy and reduces the day by one
      // this is because it considers the UTC timestamp
      // in order to circumvent that we need to use luxon/moment
      // but that refactor could take some time, so fixing the time difference
      // as suggested in this answer.
      // https://stackoverflow.com/a/16084846/3541205
      date.setHours(0, -date.getTimezoneOffset(), 0, 0);
      return date.toISOString().slice(0, 10);
    },

    getDate(...args) {
      let d = new Date(...args);
      return d;
    },
  },
};
</script><|MERGE_RESOLUTION|>--- conflicted
+++ resolved
@@ -8,10 +8,7 @@
         :placeholder="placeholder"
         readonly
         @focus="!readonly ? togglePopover() : null"
-<<<<<<< HEAD
-=======
         @blur="handleBlur"
->>>>>>> b502ac27
       />
     </template>
     <template v-slot:content="{ togglePopover }">
