<template>
    <div class="frappe-sidebar col-2 bg-light border-right">
        <div class="navbar border-bottom">
            <div class="navbar-text">
                TennisMart
            </div>
        </div>
        <div class="my-3" v-for="(sidebarGroup, index) in sidebarConfig" :key="index">
            <h6 v-if="sidebarGroup.title" class="sidebar-heading nav-link text-muted text-uppercase m-0">
                {{ sidebarGroup.title }}
            </h6>
            <nav class="nav flex-column">
                <li class="nav-item">
                    <a v-for="item in sidebarGroup.items" :key="item.route"
                        :href="item.route"
<<<<<<< HEAD
                        :class="['nav-link', isActive(item) ? 'text-light bg-secondary' : 'text-dark']" 
                    >
=======
                        :class="['nav-link', isActive(item) ? 'text-light bg-secondary' : 'text-dark']" >
>>>>>>> a0585827
                        {{ item.label }}
                    </a>
                </li>
            </nav>
        </div>
    </div>
</template>
<script>
import sidebar from '../sidebar';

export default {
    data() {
        return {
            sidebarConfig: sidebar
        }
    },
    methods: {
        isActive(item) {
            if (this.$route.params.doctype) {
                return this.$route.params.doctype === item.label;
            }
            const route = item.route.slice(1);
            return this.$route.path === route;
        }
    }
}
</script>

<style>
.frappe-sidebar {
    min-height: calc(100vh);
}

.sidebar-heading {
    font-size: 0.8rem;
}
</style><|MERGE_RESOLUTION|>--- conflicted
+++ resolved
@@ -13,12 +13,7 @@
                 <li class="nav-item">
                     <a v-for="item in sidebarGroup.items" :key="item.route"
                         :href="item.route"
-<<<<<<< HEAD
-                        :class="['nav-link', isActive(item) ? 'text-light bg-secondary' : 'text-dark']" 
-                    >
-=======
                         :class="['nav-link', isActive(item) ? 'text-light bg-secondary' : 'text-dark']" >
->>>>>>> a0585827
                         {{ item.label }}
                     </a>
                 </li>
