<template>
    <div class="frappe-sidebar col-2 bg-light border-right">
        <div class="navbar border-bottom">
            <div class="navbar-text">
                TennisMart
            </div>
        </div>
        <div class="my-3" v-for="(sidebarGroup, index) in sidebarConfig" :key="index">
            <h6 v-if="sidebarGroup.title" class="sidebar-heading nav-link text-muted text-uppercase m-0">
                {{ sidebarGroup.title }}
            </h6>
            <nav class="nav flex-column">
                <li class="nav-item">
                    <a v-for="item in sidebarGroup.items" :key="item.route"
                        :href="item.route"
<<<<<<< HEAD
                        :class="['nav-link', isActive(item) ? 'text-light bg-secondary' : 'text-dark']" 
                    >
=======
                        :class="['nav-link', isActive(item) ? 'text-light bg-secondary' : 'text-dark']" >
>>>>>>> a5766b75
                        {{ item.label }}
                    </a>
                </li>
            </nav>
        </div>
    </div>
</template>
<script>
import sidebar from '../sidebar';

export default {
    data() {
        return {
            sidebarConfig: sidebar
        }
    },
    methods: {
        isActive(item) {
            if (this.$route.params.doctype) {
                return this.$route.params.doctype === item.label;
            }
            const route = item.route.slice(1);
            return this.$route.path === route;
        }
    }
}
</script>

<style>
.frappe-sidebar {
    min-height: calc(100vh);
}

.sidebar-heading {
    font-size: 0.8rem;
}
</style><|MERGE_RESOLUTION|>--- conflicted
+++ resolved
@@ -13,12 +13,8 @@
                 <li class="nav-item">
                     <a v-for="item in sidebarGroup.items" :key="item.route"
                         :href="item.route"
-<<<<<<< HEAD
                         :class="['nav-link', isActive(item) ? 'text-light bg-secondary' : 'text-dark']" 
                     >
-=======
-                        :class="['nav-link', isActive(item) ? 'text-light bg-secondary' : 'text-dark']" >
->>>>>>> a5766b75
                         {{ item.label }}
                     </a>
                 </li>
