<template>
  <div>
    <div v-if="showLabel" :class="labelClasses">
      {{ df.label }}
    </div>
    <div
      v-on-outside-click="() => (dropdownVisible = false)"
      class="relative flex items-center justify-between"
      :class="[
        inputClasses,
        containerClasses,
        dropdownVisible ? 'dark:hover:bg-gray-850' : '',
      ]"
    >
      <div class="w-full" @click="toggleDropdown">
        <div
          class="
            flex
            items-center
            justify-between
            bg-transparent
            w-full
            cursor-pointer
            custom-scroll custom-scroll-thumb2
          "
          :class="{
            'pointer-events-none': isReadOnly,
            'text-gray-500': !value,
          }"
        >
<<<<<<< HEAD
          <input
            v-model="selectValue"
            :placeholder="inputPlaceholder"
            class="bg-transparent w-full outline-none"
            :readonly="isReadOnly"
            @focus="$emit('focus')"
            @input="onInput"
          />
=======
          <span
            v-if="selectValue || value"
            class="cursor-text text-black dark:text-white w-full"
            >{{ selectValue ? selectValue : value }}</span
          >
          <span v-else>{{ inputPlaceholder }}</span>
>>>>>>> 5caa692e
          <svg
            v-if="!isReadOnly"
            class="w-3 h-3"
            style="background: inherit; margin-right: -3px"
            viewBox="0 0 5 10"
            xmlns="http://www.w3.org/2000/svg"
          >
            <path
              d="M1 2.636L2.636 1l1.637 1.636M1 7.364L2.636 9l1.637-1.636"
              class="stroke-current"
              :class="
                showMandatory
                  ? 'text-red-400 dark:text-red-600'
                  : 'text-gray-400 dark:text-gray-600'
              "
              fill="none"
              fill-rule="evenodd"
              stroke-linecap="round"
              stroke-linejoin="round"
            />
          </svg>
        </div>
        <div
          v-if="dropdownVisible"
          class="
            absolute
            z-10
            mt-4
            w-60
            bg-white
            dark:bg-gray-850
            border border-gray-300
            dark:border-gray-700
            cursor-pointer
            rounded-md
            shadow-lg
          "
        >
          <ul
            class="
              max-h-40
              p-1
              overflow-auto
              custom-scroll custom-scroll-thumb1
            "
          >
            <template v-if="filteredOptions.length">
              <li
                v-for="option in filteredOptions"
                :key="option.value"
                @click="selectOption(option)"
                class="
                  p-1.5
                  rounded-md
                  hover:bg-gray-100
                  dark:hover:bg-gray-875
                  flex
                "
                :class="selectValue !== option.label ? 'pl-6' : 'pl-2'"
              >
                <svg
                  v-if="selectValue === option.label"
                  xmlns="http://www.w3.org/2000/svg"
                  x="0px"
                  y="0px"
                  width="13"
                  height="20"
                  viewBox="0 0 50 50"
                  fill="currentColor"
                  class="mr-1"
                >
                  <path
                    d="M 41.9375 8.625 C 41.273438 8.648438 40.664063 9 40.3125 9.5625 L 21.5 38.34375 L 9.3125 27.8125 C 8.789063 27.269531 8.003906 27.066406 7.28125 27.292969 C 6.5625 27.515625 6.027344 28.125 5.902344 28.867188 C 5.777344 29.613281 6.078125 30.363281 6.6875 30.8125 L 20.625 42.875 C 21.0625 43.246094 21.640625 43.410156 22.207031 43.328125 C 22.777344 43.242188 23.28125 42.917969 23.59375 42.4375 L 43.6875 11.75 C 44.117188 11.121094 44.152344 10.308594 43.78125 9.644531 C 43.410156 8.984375 42.695313 8.589844 41.9375 8.625 Z"
                  ></path>
                </svg>
                {{ option.label }}
              </li>
            </template>
            <template v-else>
              <li
                class="
                  p-2
                  text-center text-sm text-gray-500
                  dark:text-gray-400
                  cursor-default
                "
              >
                No results found
              </li>
            </template>
          </ul>
        </div>
      </div>
    </div>
  </div>
</template>

<script lang="ts">
import Base from './Base.vue';

import { defineComponent } from 'vue';
import { SelectOption } from 'schemas/types';
export default defineComponent({
  name: 'Select',
  extends: Base,
  emits: ['focus'],
  data() {
    return {
      dropdownVisible: false,
      selectValue: this.value,
    };
  },
  props: {
    closeDropDown: {
      type: Boolean,
      default: true,
    },
  },
  computed: {
    options(): SelectOption[] {
      if (this.df.fieldtype !== 'Select') {
        return [];
      }

      return this.df.options;
    },
    filteredOptions(): SelectOption[] {
      const val = String(this.selectValue ?? '').toLowerCase();

      return this.options.filter((opt) =>
        String(opt.label).toLowerCase().includes(val)
      );
    },
  },
  methods: {
    toggleDropdown() {
      if (!this.closeDropDown) {
        this.dropdownVisible = true;
      } else if (!this.isReadOnly) {
        this.dropdownVisible = !this.dropdownVisible;
      }
    },
    selectOption(option: SelectOption) {
      this.selectValue = option.label;
      this.triggerChange(option.value);

      if (this.closeDropDown) {
        this.dropdownVisible = !this.dropdownVisible;
      }
    },
    onInput(event: Event) {
      const input = event.target as HTMLInputElement;
      this.dropdownVisible = true;
      this.selectValue = input.value;
      this.triggerChange(input.value);
    },
  },
});
</script><|MERGE_RESOLUTION|>--- conflicted
+++ resolved
@@ -28,7 +28,7 @@
             'text-gray-500': !value,
           }"
         >
-<<<<<<< HEAD
+        fix-select-field
           <input
             v-model="selectValue"
             :placeholder="inputPlaceholder"
@@ -37,14 +37,12 @@
             @focus="$emit('focus')"
             @input="onInput"
           />
-=======
           <span
             v-if="selectValue || value"
             class="cursor-text text-black dark:text-white w-full"
             >{{ selectValue ? selectValue : value }}</span
           >
           <span v-else>{{ inputPlaceholder }}</span>
->>>>>>> 5caa692e
           <svg
             v-if="!isReadOnly"
             class="w-3 h-3"
