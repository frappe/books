import frappe from 'frappejs';
import fs from 'fs';
import { _ } from 'frappejs/utils';
import migrate from './migrate';
import { ipcRenderer } from 'electron';
import { IPC_MESSAGES, IPC_ACTIONS } from './messages';
import SQLite from 'frappejs/backends/sqlite';
import postStart from '../server/postStart';
import router from '@/router';
import Avatar from '@/components/Avatar';
import config from '@/config';

export async function createNewDatabase() {
  const options = {
    title: _('Select folder'),
    defaultPath: 'frappe-books.db'
  };

  let { canceled, filePath } = await ipcRenderer.invoke(
    IPC_ACTIONS.GET_SAVE_FILEPATH,
    options
  );
<<<<<<< HEAD
  if (filePath) {
    if (!filePath.endsWith('.db')) {
      filePath = filePath + '.db';
    }
    if (fs.existsSync(filePath)) {
      showMessageDialog({
        // prettier-ignore
        message: _('A file exists with the same name and it will be overwritten. Are you sure you want to continue?'),
        buttons: [
          {
            label: _('Overwrite'),
            action() {
              fs.unlinkSync(filePath);
              return filePath;
            }
          },
          {
            label: _('Cancel'),
            action() {
              return '';
            }
          }
        ]
      });
    } else {
      return filePath;
    }
=======

  if (canceled || filePath.length === 0) {
    return '';
  }

  if (!filePath.endsWith('.db')) {
    filePath = filePath + '.db';
>>>>>>> 65570d42
  }

  if (fs.existsSync(filePath)) {
    fs.unlinkSync(filePath);
  }

  return filePath;
}

export async function loadExistingDatabase() {
  const options = {
    title: _('Select file'),
    properties: ['openFile'],
    filters: [{ name: 'SQLite DB File', extensions: ['db'] }]
  };

  const { filePaths } = await ipcRenderer.invoke(
    IPC_ACTIONS.GET_OPEN_FILEPATH,
    options
  );

  if (filePaths && filePaths[0]) {
    return filePaths[0];
  }
}

export async function connectToLocalDatabase(filePath) {
  if (!filePath) {
    return false;
  }

  frappe.login('Administrator');
  try {
    frappe.db = new SQLite({
<<<<<<< HEAD
      dbPath: filepath
=======
      dbPath: filePath,
>>>>>>> 65570d42
    });
    await frappe.db.connect();
  } catch (error) {
    return false;
  }

  await migrate();
  await postStart();

  // set file info in config
  let files = config.get('files') || [];
<<<<<<< HEAD
  if (!files.find(file => file.filePath === filepath)) {
    files = [
      {
        companyName: frappe.AccountingSettings.companyName,
        filePath: filepath
=======
  if (!files.find((file) => file.filePath === filePath)) {
    files = [
      {
        companyName: frappe.AccountingSettings.companyName,
        filePath: filePath,
>>>>>>> 65570d42
      },
      ...files
    ];
    config.set('files', files);
  }

  // set last selected file
  config.set('lastSelectedFilePath', filePath);
  return true;
}

export async function showMessageDialog({
  message,
  description,
  buttons = []
}) {
  const options = {
    message,
    detail: description,
    buttons: buttons.map(a => a.label)
  };

  const { response } = await ipcRenderer.invoke(
    IPC_ACTIONS.GET_DIALOG_RESPONSE,
    options
  );

  let button = buttons[response];
  if (button && button.action) {
    button.action();
  }
}

export function deleteDocWithPrompt(doc) {
  return new Promise(resolve => {
    showMessageDialog({
      message: _('Are you sure you want to delete {0} "{1}"?', [
        doc.doctype,
        doc.name
      ]),
      description: _('This action is permanent'),
      buttons: [
        {
          label: _('Delete'),
          action: () => {
            doc
              .delete()
              .then(() => resolve(true))
              .catch(e => {
                handleErrorWithDialog(e, doc);
              });
          }
        },
        {
          label: _('Cancel'),
          action() {
            resolve(false);
          }
        }
      ]
    });
  });
}

export function cancelDocWithPrompt(doc) {
  return new Promise(resolve => {
    showMessageDialog({
      message: _('Are you sure you want to cancel {0} "{1}"?', [
        doc.doctype,
        doc.name
      ]),
      description: _('This action is permanent'),
      buttons: [
        {
          label: _('Yes'),
          async action() {
            const entryDoc = await frappe.getDoc(doc.doctype, doc.name);
            entryDoc.cancelled = 1;
            await entryDoc.update();
            entryDoc
              .revert()
              .then(() => resolve(true))
              .catch(e => {
                handleErrorWithDialog(e, doc);
              });
          }
        },
        {
          label: _('No'),
          action() {
            resolve(false);
          }
        }
      ]
    });
  });
}

export function partyWithAvatar(party) {
  return {
    data() {
      return {
        imageURL: null,
        label: null
      };
    },
    components: {
      Avatar
    },
    async mounted() {
      this.imageURL = await frappe.db.getValue('Party', party, 'image');
      this.label = party;
    },
    template: `
      <div class="flex items-center" v-if="label">
        <Avatar class="flex-shrink-0" :imageURL="imageURL" :label="label" size="sm" />
        <span class="ml-2 truncate">{{ label }}</span>
      </div>
    `
  };
}

export function openQuickEdit({ doctype, name, hideFields, defaults = {} }) {
  let currentRoute = router.currentRoute;
  let query = currentRoute.query;
  let method = 'push';
  if (query.edit && query.doctype === doctype) {
    // replace the current route if we are
    // editing another document of the same doctype
    method = 'replace';
  }
  router[method]({
    query: {
      edit: 1,
      doctype,
      name,
      hideFields,
      values: defaults,
      lastRoute: currentRoute
    }
  });
}

export function getErrorMessage(e, doc) {
  let errorMessage = e.message || _('An error occurred');
  const { doctype, name } = doc;
  const canElaborate = doctype && name;
  if (e.type === frappe.errors.LinkValidationError && canElaborate) {
    errorMessage = _('{0} {1} is linked with existing records.', [
      doctype,
      name
    ]);
  } else if (e.type === frappe.errors.DuplicateEntryError && canElaborate) {
    errorMessage = _('{0} {1} already exists.', [doctype, name]);
  }
  return errorMessage;
}

export function handleErrorWithDialog(e, doc) {
  let errorMessage = getErrorMessage(e, doc);
  showMessageDialog({ message: errorMessage });
  throw e;
}

export async function makePDF(html, savePath) {
  ipcRenderer.invoke(IPC_ACTIONS.SAVE_HTML_AS_PDF, html, savePath);
}

export function getActionsForDocument(doc) {
  if (!doc) return [];

  let deleteAction = {
    component: {
      template: `<span class="text-red-700">{{ _('Delete') }}</span>`
    },
    condition: doc =>
      !doc.isNew() && !doc.submitted && !doc.cancelled && !doc.meta.isSingle,
    action: () =>
      deleteDocWithPrompt(doc).then(res => {
        if (res) {
          router.push(`/list/${doc.doctype}`);
        }
      })
  };

  let cancelAction = {
    component: {
      template: `<span class="text-red-700">{{ _('Cancel') }}</span>`
    },
    condition: doc =>
      doc.submitted &&
      !doc.cancelled &&
      doc.baseGrandTotal !== doc.outstandingAmount,
    action: () => {
      cancelDocWithPrompt(doc).then(res => {
        if (res) {
          router.push(`/list/${doc.doctype}`);
        }
      });
    }
  };

  let actions = [...(doc.meta.actions || []), deleteAction, cancelAction]
    .filter(d => (d.condition ? d.condition(doc) : true))
    .map(d => {
      return {
        label: d.label,
        component: d.component,
        action: d.action.bind(this, doc, router)
      };
    });

  return actions;
}

export function openSettings(tab = 'General') {
  ipcRenderer.send(IPC_MESSAGES.OPEN_SETTINGS, tab);
}

export async function runWindowAction(name) {
  switch (name) {
    case 'close':
      ipcRenderer.send(IPC_MESSAGES.CLOSE_CURRENT_WINDOW);
      break;
    case 'minimize':
      ipcRenderer.send(IPC_MESSAGES.MINIMIZE_CURRENT_WINDOW);
      break;
    case 'maximize':
      const maximizing = await ipcRenderer.invoke(
        IPC_ACTIONS.TOGGLE_MAXIMIZE_CURRENT_WINDOW
      );
      name = maximizing ? name : 'unmaximize';
      break;
  }
  return name;
}<|MERGE_RESOLUTION|>--- conflicted
+++ resolved
@@ -20,35 +20,6 @@
     IPC_ACTIONS.GET_SAVE_FILEPATH,
     options
   );
-<<<<<<< HEAD
-  if (filePath) {
-    if (!filePath.endsWith('.db')) {
-      filePath = filePath + '.db';
-    }
-    if (fs.existsSync(filePath)) {
-      showMessageDialog({
-        // prettier-ignore
-        message: _('A file exists with the same name and it will be overwritten. Are you sure you want to continue?'),
-        buttons: [
-          {
-            label: _('Overwrite'),
-            action() {
-              fs.unlinkSync(filePath);
-              return filePath;
-            }
-          },
-          {
-            label: _('Cancel'),
-            action() {
-              return '';
-            }
-          }
-        ]
-      });
-    } else {
-      return filePath;
-    }
-=======
 
   if (canceled || filePath.length === 0) {
     return '';
@@ -56,7 +27,6 @@
 
   if (!filePath.endsWith('.db')) {
     filePath = filePath + '.db';
->>>>>>> 65570d42
   }
 
   if (fs.existsSync(filePath)) {
@@ -91,11 +61,7 @@
   frappe.login('Administrator');
   try {
     frappe.db = new SQLite({
-<<<<<<< HEAD
-      dbPath: filepath
-=======
       dbPath: filePath,
->>>>>>> 65570d42
     });
     await frappe.db.connect();
   } catch (error) {
@@ -107,19 +73,11 @@
 
   // set file info in config
   let files = config.get('files') || [];
-<<<<<<< HEAD
-  if (!files.find(file => file.filePath === filepath)) {
-    files = [
-      {
-        companyName: frappe.AccountingSettings.companyName,
-        filePath: filepath
-=======
   if (!files.find((file) => file.filePath === filePath)) {
     files = [
       {
         companyName: frappe.AccountingSettings.companyName,
         filePath: filePath,
->>>>>>> 65570d42
       },
       ...files
     ];
