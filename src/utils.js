import frappe from 'frappejs';
import fs from 'fs';
import { _ } from 'frappejs/utils';
import migrate from './migrate';
import { ipcRenderer } from 'electron';
import { IPC_MESSAGES, IPC_ACTIONS } from './messages';
import SQLite from 'frappejs/backends/sqlite';
import postStart from '../server/postStart';
import router from '@/router';
import Avatar from '@/components/Avatar';
import config from '@/config';

export async function createNewDatabase() {
  const options = {
    title: _('Select folder'),
    defaultPath: 'frappe-books.db',
  };

  let { filePath } = await ipcRenderer.invoke(
    IPC_ACTIONS.GET_SAVE_FILEPATH,
    options
  );
  if (filePath) {
    if (!filePath.endsWith('.db')) {
      filePath = filePath + '.db';
    }
    if (fs.existsSync(filePath)) {
      showMessageDialog({
        // prettier-ignore
        message: _('A file exists with the same name and it will be overwritten. Are you sure you want to continue?'),
        buttons: [
          {
            label: _('Overwrite'),
            action() {
              fs.unlinkSync(filePath);
              return filePath;
            },
          },
          {
            label: _('Cancel'),
            action() {
              return '';
            },
          },
        ],
      });
    } else {
      return filePath;
    }
  }
}

export async function loadExistingDatabase() {
  const options = {
    title: _('Select file'),
    properties: ['openFile'],
    filters: [{ name: 'SQLite DB File', extensions: ['db'] }],
  };

  const { filePaths } = await ipcRenderer.invoke(
    IPC_ACTIONS.GET_OPEN_FILEPATH,
    options
  );

  if (filePaths && filePaths[0]) {
    return filePaths[0];
  }
}

export async function connectToLocalDatabase(filepath) {
  if (!filepath) {
    return false;
  }

  frappe.login('Administrator');
  try {
    frappe.db = new SQLite({
      dbPath: filepath,
    });
    await frappe.db.connect();
  } catch (error) {
    return false;
  }
  await migrate();
  await postStart();

  // set file info in config
  let files = config.get('files') || [];
  if (!files.find((file) => file.filePath === filepath)) {
    files = [
      {
        companyName: frappe.AccountingSettings.companyName,
        filePath: filepath,
      },
      ...files,
    ];
    config.set('files', files);
  }

  // set last selected file
  config.set('lastSelectedFilePath', filepath);
  return true;
}

export async function showMessageDialog({
  message,
  description,
  buttons = [],
}) {
  const options = {
    message,
    detail: description,
    buttons: buttons.map((a) => a.label),
  };

  const { response } = await ipcRenderer.invoke(
    IPC_ACTIONS.GET_DIALOG_RESPONSE,
    options
  );

  let button = buttons[response];
  if (button && button.action) {
    button.action();
  }
}

export function deleteDocWithPrompt(doc) {
  return new Promise((resolve) => {
    showMessageDialog({
      message: _('Are you sure you want to delete {0} "{1}"?', [
        doc.doctype,
        doc.name,
      ]),
      description: _('This action is permanent'),
      buttons: [
        {
          label: _('Delete'),
          action: () => {
            doc
              .delete()
              .then(() => resolve(true))
              .catch((e) => {
                handleErrorWithDialog(e, doc);
              });
          },
        },
        {
          label: _('Cancel'),
          action() {
            resolve(false);
          },
        },
      ],
    });
  });
}

export function cancelDocWithPrompt(doc) {
  return new Promise(resolve => {
    showMessageDialog({
      message: _('Are you sure you want to cancel {0} "{1}"?', [
        doc.doctype,
        doc.name
      ]),
      description: _('This action is permanent'),
      buttons: [
        {
          label: _('Yes'),
          async action() {
            const entryDoc = await frappe.getDoc(doc.doctype, doc.name);
            entryDoc.cancelled = 1;
            await entryDoc.update();
            entryDoc
              .revert()
              .then(() => resolve(true))
              .catch(e => {
                handleErrorWithDialog(e, doc);
              });
          }
        },
        {
          label: _('No'),
          action() {
            resolve(false);
          }
        }
      ]
    });
  });
}

export function partyWithAvatar(party) {
  return {
    data() {
      return {
        imageURL: null,
        label: null,
      };
    },
    components: {
      Avatar,
    },
    async mounted() {
      this.imageURL = await frappe.db.getValue('Party', party, 'image');
      this.label = party;
    },
    template: `
      <div class="flex items-center" v-if="label">
        <Avatar class="flex-shrink-0" :imageURL="imageURL" :label="label" size="sm" />
        <span class="ml-2 truncate">{{ label }}</span>
      </div>
    `,
  };
}

export function openQuickEdit({ doctype, name, hideFields, defaults = {} }) {
  let currentRoute = router.currentRoute;
  let query = currentRoute.query;
  let method = 'push';
  if (query.edit && query.doctype === doctype) {
    // replace the current route if we are
    // editing another document of the same doctype
    method = 'replace';
  }
  router[method]({
    query: {
      edit: 1,
      doctype,
      name,
      hideFields,
      values: defaults,
      lastRoute: currentRoute,
    },
  });
}

export function getErrorMessage(e, doc) {
  let errorMessage = e.message || _('An error occurred');
  const { doctype, name } = doc;
  const canElaborate = doctype && name;
  if (e.type === frappe.errors.LinkValidationError && canElaborate) {
    errorMessage = _('{0} {1} is linked with existing records.', [
      doctype,
      name,
    ]);
  } else if (e.type === frappe.errors.DuplicateEntryError && canElaborate) {
    errorMessage = _('{0} {1} already exists.', [doctype, name]);
  }
  return errorMessage;
}

export function handleErrorWithDialog(e, doc) {
  let errorMessage = getErrorMessage(e, doc);
  showMessageDialog({ message: errorMessage });
  throw e;
}

<<<<<<< HEAD
// NOTE: a hack to find all the css from the current document and inject it to the print version
// remove this if you are able to fix and get the default css loading on the page
function injectCSS(contents) {
  const styles = document.getElementsByTagName('style');

  for (let style of styles) {
    contents.insertCSS(style.innerHTML);
  }
}

export async function makePDF(html, destination) {
  const { BrowserWindow } = remote;

  let printWindow = new BrowserWindow({
    width: 595,
    height: 842,
    show: false,
    webPreferences: {
      nodeIntegration: process.env.ELECTRON_NODE_INTEGRATION,
      enableRemoteModule: true
    }
  });

  let webpackDevServerURL = remote.getGlobal('WEBPACK_DEV_SERVER_URL');
  if (webpackDevServerURL) {
    // Load the url of the dev server if in development mode
    printWindow.loadURL(webpackDevServerURL + 'print');
  } else {
    // Load the index.html when not in development
    printWindow.loadURL(`app://./print.html`);
  }

  printWindow.on('closed', () => {
    printWindow = null;
  });

  const code = `
    document.body.innerHTML = \`${html}\`;
  `;

  printWindow.webContents.executeJavaScript(code);

  const printOptions = {
    marginsType: 1, // no margin
    pageSize: 'A4',
    printBackground: true,
    printBackgrounds: true,
    printSelectionOnly: false
  };

  const sleep = m => new Promise(r => setTimeout(r, m));

  printWindow.webContents.on('did-finish-load', async () => {
    injectCSS(printWindow.webContents);
    await sleep(1000);
    printWindow.webContents.printToPDF(printOptions).then(data => {
      printWindow.close();
      fs.writeFile(destination, data, error => {
        if (error) throw error;
        return shell.openItem(destination);
      });
    });
  });
=======
export async function makePDF(html, savePath) {
  ipcRenderer.invoke(IPC_ACTIONS.SAVE_HTML_AS_PDF, html, savePath);
>>>>>>> 511d0447
}

export function getActionsForDocument(doc) {
  if (!doc) return [];

  let deleteAction = {
    component: {
      template: `<span class="text-red-700">{{ _('Delete') }}</span>`,
    },
<<<<<<< HEAD
    condition: doc =>
      !doc.isNew() && !doc.submitted && !doc.cancelled && !doc.meta.isSingle,
=======
    condition: (doc) => !doc.isNew() && !doc.submitted && !doc.meta.isSingle,
>>>>>>> 511d0447
    action: () =>
      deleteDocWithPrompt(doc).then((res) => {
        if (res) {
          router.push(`/list/${doc.doctype}`);
        }
      }),
  };

<<<<<<< HEAD
  let cancelAction = {
    component: {
      template: `<span class="text-red-700">{{ _('Cancel') }}</span>`
    },
    condition: doc =>
      doc.submitted &&
      !doc.cancelled &&
      doc.baseGrandTotal !== doc.outstandingAmount,
    action: () => {
      cancelDocWithPrompt(doc).then(res => {
        if (res) {
          router.push(`/list/${doc.doctype}`);
        }
      });
    }
  };

  let actions = [...(doc.meta.actions || []), deleteAction, cancelAction]
    .filter(d => (d.condition ? d.condition(doc) : true))
    .map(d => {
=======
  let actions = [...(doc.meta.actions || []), deleteAction]
    .filter((d) => (d.condition ? d.condition(doc) : true))
    .map((d) => {
>>>>>>> 511d0447
      return {
        label: d.label,
        component: d.component,
        action: d.action.bind(this, doc, router),
      };
    });

  return actions;
}

export function openSettings(tab = 'General') {
  ipcRenderer.send(IPC_MESSAGES.OPEN_SETTINGS, tab);
}

export async function runWindowAction(name) {
  switch (name) {
    case 'close':
      ipcRenderer.send(IPC_MESSAGES.CLOSE_CURRENT_WINDOW);
      break;
    case 'minimize':
      ipcRenderer.send(IPC_MESSAGES.MINIMIZE_CURRENT_WINDOW);
      break;
    case 'maximize':
      const maximizing = await ipcRenderer.invoke(
        IPC_ACTIONS.TOGGLE_MAXIMIZE_CURRENT_WINDOW
      );
      name = maximizing ? name : 'unmaximize';
      break;
  }
  return name;
}<|MERGE_RESOLUTION|>--- conflicted
+++ resolved
@@ -13,7 +13,7 @@
 export async function createNewDatabase() {
   const options = {
     title: _('Select folder'),
-    defaultPath: 'frappe-books.db',
+    defaultPath: 'frappe-books.db'
   };
 
   let { filePath } = await ipcRenderer.invoke(
@@ -34,15 +34,15 @@
             action() {
               fs.unlinkSync(filePath);
               return filePath;
-            },
+            }
           },
           {
             label: _('Cancel'),
             action() {
               return '';
-            },
-          },
-        ],
+            }
+          }
+        ]
       });
     } else {
       return filePath;
@@ -54,7 +54,7 @@
   const options = {
     title: _('Select file'),
     properties: ['openFile'],
-    filters: [{ name: 'SQLite DB File', extensions: ['db'] }],
+    filters: [{ name: 'SQLite DB File', extensions: ['db'] }]
   };
 
   const { filePaths } = await ipcRenderer.invoke(
@@ -75,7 +75,7 @@
   frappe.login('Administrator');
   try {
     frappe.db = new SQLite({
-      dbPath: filepath,
+      dbPath: filepath
     });
     await frappe.db.connect();
   } catch (error) {
@@ -86,13 +86,13 @@
 
   // set file info in config
   let files = config.get('files') || [];
-  if (!files.find((file) => file.filePath === filepath)) {
+  if (!files.find(file => file.filePath === filepath)) {
     files = [
       {
         companyName: frappe.AccountingSettings.companyName,
-        filePath: filepath,
+        filePath: filepath
       },
-      ...files,
+      ...files
     ];
     config.set('files', files);
   }
@@ -105,12 +105,12 @@
 export async function showMessageDialog({
   message,
   description,
-  buttons = [],
+  buttons = []
 }) {
   const options = {
     message,
     detail: description,
-    buttons: buttons.map((a) => a.label),
+    buttons: buttons.map(a => a.label)
   };
 
   const { response } = await ipcRenderer.invoke(
@@ -125,11 +125,11 @@
 }
 
 export function deleteDocWithPrompt(doc) {
-  return new Promise((resolve) => {
+  return new Promise(resolve => {
     showMessageDialog({
       message: _('Are you sure you want to delete {0} "{1}"?', [
         doc.doctype,
-        doc.name,
+        doc.name
       ]),
       description: _('This action is permanent'),
       buttons: [
@@ -139,18 +139,18 @@
             doc
               .delete()
               .then(() => resolve(true))
-              .catch((e) => {
+              .catch(e => {
                 handleErrorWithDialog(e, doc);
               });
-          },
+          }
         },
         {
           label: _('Cancel'),
           action() {
             resolve(false);
-          },
-        },
-      ],
+          }
+        }
+      ]
     });
   });
 }
@@ -194,11 +194,11 @@
     data() {
       return {
         imageURL: null,
-        label: null,
+        label: null
       };
     },
     components: {
-      Avatar,
+      Avatar
     },
     async mounted() {
       this.imageURL = await frappe.db.getValue('Party', party, 'image');
@@ -209,7 +209,7 @@
         <Avatar class="flex-shrink-0" :imageURL="imageURL" :label="label" size="sm" />
         <span class="ml-2 truncate">{{ label }}</span>
       </div>
-    `,
+    `
   };
 }
 
@@ -229,8 +229,8 @@
       name,
       hideFields,
       values: defaults,
-      lastRoute: currentRoute,
-    },
+      lastRoute: currentRoute
+    }
   });
 }
 
@@ -241,7 +241,7 @@
   if (e.type === frappe.errors.LinkValidationError && canElaborate) {
     errorMessage = _('{0} {1} is linked with existing records.', [
       doctype,
-      name,
+      name
     ]);
   } else if (e.type === frappe.errors.DuplicateEntryError && canElaborate) {
     errorMessage = _('{0} {1} already exists.', [doctype, name]);
@@ -255,74 +255,8 @@
   throw e;
 }
 
-<<<<<<< HEAD
-// NOTE: a hack to find all the css from the current document and inject it to the print version
-// remove this if you are able to fix and get the default css loading on the page
-function injectCSS(contents) {
-  const styles = document.getElementsByTagName('style');
-
-  for (let style of styles) {
-    contents.insertCSS(style.innerHTML);
-  }
-}
-
-export async function makePDF(html, destination) {
-  const { BrowserWindow } = remote;
-
-  let printWindow = new BrowserWindow({
-    width: 595,
-    height: 842,
-    show: false,
-    webPreferences: {
-      nodeIntegration: process.env.ELECTRON_NODE_INTEGRATION,
-      enableRemoteModule: true
-    }
-  });
-
-  let webpackDevServerURL = remote.getGlobal('WEBPACK_DEV_SERVER_URL');
-  if (webpackDevServerURL) {
-    // Load the url of the dev server if in development mode
-    printWindow.loadURL(webpackDevServerURL + 'print');
-  } else {
-    // Load the index.html when not in development
-    printWindow.loadURL(`app://./print.html`);
-  }
-
-  printWindow.on('closed', () => {
-    printWindow = null;
-  });
-
-  const code = `
-    document.body.innerHTML = \`${html}\`;
-  `;
-
-  printWindow.webContents.executeJavaScript(code);
-
-  const printOptions = {
-    marginsType: 1, // no margin
-    pageSize: 'A4',
-    printBackground: true,
-    printBackgrounds: true,
-    printSelectionOnly: false
-  };
-
-  const sleep = m => new Promise(r => setTimeout(r, m));
-
-  printWindow.webContents.on('did-finish-load', async () => {
-    injectCSS(printWindow.webContents);
-    await sleep(1000);
-    printWindow.webContents.printToPDF(printOptions).then(data => {
-      printWindow.close();
-      fs.writeFile(destination, data, error => {
-        if (error) throw error;
-        return shell.openItem(destination);
-      });
-    });
-  });
-=======
 export async function makePDF(html, savePath) {
   ipcRenderer.invoke(IPC_ACTIONS.SAVE_HTML_AS_PDF, html, savePath);
->>>>>>> 511d0447
 }
 
 export function getActionsForDocument(doc) {
@@ -330,23 +264,18 @@
 
   let deleteAction = {
     component: {
-      template: `<span class="text-red-700">{{ _('Delete') }}</span>`,
-    },
-<<<<<<< HEAD
+      template: `<span class="text-red-700">{{ _('Delete') }}</span>`
+    },
     condition: doc =>
       !doc.isNew() && !doc.submitted && !doc.cancelled && !doc.meta.isSingle,
-=======
-    condition: (doc) => !doc.isNew() && !doc.submitted && !doc.meta.isSingle,
->>>>>>> 511d0447
     action: () =>
-      deleteDocWithPrompt(doc).then((res) => {
+      deleteDocWithPrompt(doc).then(res => {
         if (res) {
           router.push(`/list/${doc.doctype}`);
         }
-      }),
-  };
-
-<<<<<<< HEAD
+      })
+  };
+
   let cancelAction = {
     component: {
       template: `<span class="text-red-700">{{ _('Cancel') }}</span>`
@@ -367,15 +296,10 @@
   let actions = [...(doc.meta.actions || []), deleteAction, cancelAction]
     .filter(d => (d.condition ? d.condition(doc) : true))
     .map(d => {
-=======
-  let actions = [...(doc.meta.actions || []), deleteAction]
-    .filter((d) => (d.condition ? d.condition(doc) : true))
-    .map((d) => {
->>>>>>> 511d0447
       return {
         label: d.label,
         component: d.component,
-        action: d.action.bind(this, doc, router),
+        action: d.action.bind(this, doc, router)
       };
     });
 
