--- conflicted
+++ resolved
@@ -1,14 +1,12 @@
 import Vue from 'vue';
 import Router from 'vue-router';
 
-<<<<<<< HEAD
 import ListView from '../pages/ListView';
 import FormView from '../pages/FormView';
 import PrintView from '../pages/PrintView';
-=======
+
 import Report from 'frappejs/ui/pages/Report';
 import reportViewConfig from '../../reports/view';
->>>>>>> a00764e9
 
 import DataImport from '../pages/DataImport';
 
@@ -16,7 +14,6 @@
 
 const routes = [
   {
-<<<<<<< HEAD
     path: '/list/:doctype',
     name: 'ListView',
     component: ListView,
@@ -33,7 +30,8 @@
     name: 'PrintView',
     component: PrintView,
     props: true
-=======
+  },
+  {
     path: '/report/:reportName',
     name: 'Report',
     component: Report,
@@ -50,7 +48,6 @@
     path: '/data-import',
     name: 'Data Import',
     component: DataImport
->>>>>>> a00764e9
   }
 ];
 
