import Vue from 'vue'
import Router from 'vue-router'
import ListAndForm from '@/components/ListAndForm'
import SetupWizard from '@/pages/SetupWizard/SetupWizard'
<<<<<<< HEAD
import POS from '@/pages/PointOfSale/POS'
=======
import Report from '@/components/Report'
>>>>>>> a5766b75

Vue.use(Router)

export default new Router({
  routes: [
    {
      path: '/list/:doctype',
      name: 'List',
      component: ListAndForm,
      props: true
    },
    {
      path: '/edit/:doctype/:name',
      name: 'Form',
      component: ListAndForm,
      props: true
    },
    {
      path: '/setup-wizard',
      name: 'SetupWizard',
      components: {
        setup: SetupWizard
      }
    },
    {
<<<<<<< HEAD
      path: '/pos/',
      name: 'POS',
      component: POS,
=======
      path: '/report/:reportName',
      name: 'Report',
      component: Report,
>>>>>>> a5766b75
      props: true
    }
    // {
    //   path: '/table/:doctype',
    //   name: '',
    //   component: ''
    // },
    // {
    //   path: '/print/:doctype/:name',
    //   name: '',
    //   component: ''
    // },
    // {
    //   path: '/new/:doctype',
    //   name: '',
    //   component: ''
    // }
  ]
})<|MERGE_RESOLUTION|>--- conflicted
+++ resolved
@@ -2,11 +2,7 @@
 import Router from 'vue-router'
 import ListAndForm from '@/components/ListAndForm'
 import SetupWizard from '@/pages/SetupWizard/SetupWizard'
-<<<<<<< HEAD
 import POS from '@/pages/PointOfSale/POS'
-=======
-import Report from '@/components/Report'
->>>>>>> a5766b75
 
 Vue.use(Router)
 
@@ -32,15 +28,15 @@
       }
     },
     {
-<<<<<<< HEAD
       path: '/pos/',
       name: 'POS',
       component: POS,
-=======
+      props: true
+    },
+    {
       path: '/report/:reportName',
       name: 'Report',
       component: Report,
->>>>>>> a5766b75
       props: true
     }
     // {
