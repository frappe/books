--- conflicted
+++ resolved
@@ -1,53 +1,11 @@
-<<<<<<< HEAD
-import Vue from 'vue'
-import Router from 'vue-router'
-import ListAndForm from '@/components/ListAndForm'
-import SetupWizard from '@/pages/SetupWizard/SetupWizard'
-import POS from '@/pages/PointOfSale/POS'
-=======
 import Vue from 'vue';
 import Router from 'vue-router';
 import coreRoutes from 'frappejs/ui/routes';
->>>>>>> d82b78ac
 
 import SetupWizard from '../pages/SetupWizard';
 import Report from 'frappejs/ui/pages/Report';
 import reportViewConfig from '../../reports/view';
-
-<<<<<<< HEAD
-export default new Router({
-  routes: [
-    {
-      path: '/list/:doctype',
-      name: 'List',
-      component: ListAndForm,
-      props: true
-    },
-    {
-      path: '/edit/:doctype/:name',
-      name: 'Form',
-      component: ListAndForm,
-      props: true
-    },
-    {
-      path: '/setup-wizard',
-      name: 'SetupWizard',
-      components: {
-        setup: SetupWizard
-      }
-    },
-    {
-      path: '/pos/',
-      name: 'POS',
-      component: POS,
-      props: true
-    },
-    {
-      path: '/report/:reportName',
-      name: 'Report',
-      component: Report,
-      props: true
-=======
+import POS from '../pages/PointOfSale/POS'
 Vue.use(Router);
 
 const routes = [].concat(coreRoutes, [
@@ -68,9 +26,14 @@
         reportName,
         reportConfig: reportViewConfig[reportName] || null
       };
->>>>>>> d82b78ac
     }
-  }
+  },
+  {
+    path: '/pos/',
+    name: 'POS',
+    component: POS,
+    props: true
+  },
 ]);
 
 export default new Router({ routes });