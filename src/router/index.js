import Vue from 'vue';
import Router from 'vue-router';
import coreRoutes from 'frappejs/ui/routes';

import Report from 'frappejs/ui/pages/Report';
import reportViewConfig from '../../reports/view';
import EmailListForm from '../pages/Email/EmailListForm';
import EmailAccount from '../pages/EmailAccount/EmailAccount';

Vue.use(Router);

<<<<<<< HEAD
const routes = [].concat(coreRoutes, [{
    path: '/setup-wizard',
    name: 'SetupWizard',
    components: {
      setup: SetupWizard
    }
  },
=======
const routes = [].concat(coreRoutes, [
>>>>>>> e976bcbe
  {
    path: '/report/:reportName',
    name: 'Report',
    component: Report,
    props: (route) => {
      const { reportName } = route.params;
      return {
        reportName,
        reportConfig: reportViewConfig[reportName] || null,
        filters: route.query
      };
    }
  },
  {
    path: '/view/:doctype/:tab/:name',
    name: 'Email Receive Form',
    component: EmailListForm,
    props: true
  },
  {
    path: '/list/:doctype/:tab',
    name: 'Email',
    component: EmailListForm,
    props: true
  },
  {
    path: '/list/:doctype',
    name: 'Email Account',
    component: EmailAccount,
    props: true
  }
]);

export default new Router({ routes });<|MERGE_RESOLUTION|>--- conflicted
+++ resolved
@@ -9,17 +9,7 @@
 
 Vue.use(Router);
 
-<<<<<<< HEAD
-const routes = [].concat(coreRoutes, [{
-    path: '/setup-wizard',
-    name: 'SetupWizard',
-    components: {
-      setup: SetupWizard
-    }
-  },
-=======
 const routes = [].concat(coreRoutes, [
->>>>>>> e976bcbe
   {
     path: '/report/:reportName',
     name: 'Report',
