<<<<<<< HEAD
import Vue from 'vue'
import Router from 'vue-router'
import ListAndForm from '@/components/ListAndForm'
import SetupWizard from '@/pages/SetupWizard/SetupWizard'
import Calendar from '@/components/Calendar'
=======
import Vue from 'vue';
import Router from 'vue-router';
import coreRoutes from 'frappejs/ui/routes';
>>>>>>> d82b78ac

import SetupWizard from '../pages/SetupWizard';
import Report from 'frappejs/ui/pages/Report';
import reportViewConfig from '../../reports/view';

<<<<<<< HEAD
export default new Router({
  routes: [
    {
      path: '/list/:doctype',
      name: 'List',
      component: ListAndForm,
      props: true
    },
    {
      path: '/edit/:doctype/:name',
      name: 'Form',
      component: ListAndForm,
      props: true
    },
    {
      path: '/setup-wizard',
      name: 'SetupWizard',
      components: {
        setup: SetupWizard
      }
    },
    {
      path: '/calendar/:doctype',
      name: 'Calendar',
      component: Calendar,
      props: true
=======
Vue.use(Router);

const routes = [].concat(coreRoutes, [
  {
    path: '/setup-wizard',
    name: 'SetupWizard',
    components: {
      setup: SetupWizard
    }
  },
  {
    path: '/report/:reportName',
    name: 'Report',
    component: Report,
    props: (route) => {
      const { reportName } = route.params;
      return {
        reportName,
        reportConfig: reportViewConfig[reportName] || null
      };
>>>>>>> d82b78ac
    }
  }
]);

export default new Router({ routes });<|MERGE_RESOLUTION|>--- conflicted
+++ resolved
@@ -1,47 +1,12 @@
-<<<<<<< HEAD
-import Vue from 'vue'
-import Router from 'vue-router'
-import ListAndForm from '@/components/ListAndForm'
-import SetupWizard from '@/pages/SetupWizard/SetupWizard'
-import Calendar from '@/components/Calendar'
-=======
 import Vue from 'vue';
 import Router from 'vue-router';
 import coreRoutes from 'frappejs/ui/routes';
->>>>>>> d82b78ac
+import Calendar from '@/components/Calendar';
 
 import SetupWizard from '../pages/SetupWizard';
 import Report from 'frappejs/ui/pages/Report';
 import reportViewConfig from '../../reports/view';
 
-<<<<<<< HEAD
-export default new Router({
-  routes: [
-    {
-      path: '/list/:doctype',
-      name: 'List',
-      component: ListAndForm,
-      props: true
-    },
-    {
-      path: '/edit/:doctype/:name',
-      name: 'Form',
-      component: ListAndForm,
-      props: true
-    },
-    {
-      path: '/setup-wizard',
-      name: 'SetupWizard',
-      components: {
-        setup: SetupWizard
-      }
-    },
-    {
-      path: '/calendar/:doctype',
-      name: 'Calendar',
-      component: Calendar,
-      props: true
-=======
 Vue.use(Router);
 
 const routes = [].concat(coreRoutes, [
@@ -62,8 +27,13 @@
         reportName,
         reportConfig: reportViewConfig[reportName] || null
       };
->>>>>>> d82b78ac
     }
+  },
+  {
+    path: 'calendar/:doctype',
+    name:'Calendar',
+    component: Calendar,
+    props: true
   }
 ]);
 
