import { DEFAULT_LANGUAGE } from 'fyo/utils/consts';
import { setLanguageMapOnTranslationString } from 'fyo/utils/translation';
import { fyo } from 'src/initFyo';
import { systemLanguageRef } from './refs';

// Language: Language Code in books/translations
export const languageCodeMap: Record<string, string> = {
  Arabic: 'ar',
  Catalan: 'ca-ES',
  Danish: 'da',
  Dutch: 'nl',
  English: 'en',
  French: 'fr',
  German: 'de',
  Gujarati: 'gu',
  Korean: 'ko',
<<<<<<< HEAD
  Swedish: 'sv',
  Danish: 'da',
=======
  Nepali: 'np',
  Portuguese: 'pt',
>>>>>>> 09fb5570
  'Simplified Chinese': 'zh-CN',
  Spanish: 'es',
  Swedish: 'sv',
  Turkish: 'tr',
};

export async function setLanguageMap(
  initLanguage?: string,
  dontReload = false
) {
  const oldLanguage = fyo.config.get('language') as string;
  initLanguage ??= oldLanguage;
  const { code, language, usingDefault } = getLanguageCode(
    initLanguage,
    oldLanguage
  );

  let success = true;
  if (code === 'en') {
    setLanguageMapOnTranslationString(undefined);
  } else {
    success = await fetchAndSetLanguageMap(code);
  }

  if (success && !usingDefault) {
    fyo.config.set('language', language);
    systemLanguageRef.value = language;
  }

  if (!dontReload && success && initLanguage !== oldLanguage) {
    ipc.reloadWindow();
  }
  return success;
}

function getLanguageCode(initLanguage: string, oldLanguage: string) {
  let language = initLanguage ?? oldLanguage;
  let usingDefault = false;

  if (!language) {
    language = DEFAULT_LANGUAGE;
    usingDefault = true;
  }
  const code = languageCodeMap[language] ?? 'en';
  return { code, language, usingDefault };
}

async function fetchAndSetLanguageMap(code: string) {
  const { success, message, languageMap } = await ipc.getLanguageMap(code);

  if (!success) {
    const { showToast } = await import('src/utils/interactive');
    showToast({ type: 'error', message });
  } else {
    setLanguageMapOnTranslationString(languageMap);
    await fyo.db.translateSchemaMap(languageMap);
  }

  return success;
}<|MERGE_RESOLUTION|>--- conflicted
+++ resolved
@@ -14,13 +14,8 @@
   German: 'de',
   Gujarati: 'gu',
   Korean: 'ko',
-<<<<<<< HEAD
-  Swedish: 'sv',
-  Danish: 'da',
-=======
   Nepali: 'np',
   Portuguese: 'pt',
->>>>>>> 09fb5570
   'Simplified Chinese': 'zh-CN',
   Spanish: 'es',
   Swedish: 'sv',
