--- conflicted
+++ resolved
@@ -68,13 +68,6 @@
     });
 
     await doc.update();
-<<<<<<< HEAD
-    await frappe.call({
-      method: 'import-coa'
-    });
-    await generateGstTaxes();
-
-=======
     await frappe.call({ method: 'import-coa' });
     
     if(country === "India"){
@@ -82,7 +75,6 @@
       await frappe.db.migrate()
       await generateGstTaxes();
     }
->>>>>>> a925a9b4
     frappe.events.trigger('show-desk');
   });
   async function generateGstTaxes() {
