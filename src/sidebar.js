--- conflicted
+++ resolved
@@ -35,11 +35,7 @@
     title: _('Reports'),
     items: [
       {
-<<<<<<< HEAD
-        label: 'General Ledger', route: '#/report/General Ledger'
-=======
         label: _('General Ledger'), route: '#/report/general-ledger'
->>>>>>> 79bcee0a
       }
     ]
   }
