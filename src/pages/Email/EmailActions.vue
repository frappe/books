<template>
    <div class="frappe-list-actions d-flex  p-3 border-bottom">
        <div class="justify-content-between align-items-center">
            <h5 class="m-0">{{ doctype }} List</h5>
        </div>
        <div class="email-group">
            <span > Current Account </span>
            <select v-model="selected">
                <option v-for="option in options" v-bind:value="option.email" >
                   {{ option.email }}
                </option>
            </select>
            <button class="btn btn-primary btn-sm" @click="receiveEmails(selected)">Sync</button>
            <button  v-if="showDelete" class="btn btn-danger btn-sm" @click="$emit('delete')">Delete</button>
            <button v-else class="btn btn-primary btn-sm" @click="$emit('compose')">Compose</button>
        </div>
    </div>
</template>
<script>
import ListActions from 'frappejs/ui/components/List/ListActions';
export default {
    extends: ListActions,
    props:  ['doctype','name'],
    data(){
        return {
            selected: '',
            options : []
        }
    },
    async created() {
    this.options = await frappe.db.getAll({
      doctype: 'EmailAccount',
      fields: ['email'],
      filters: {
        enableIncoming: 1
      }
    });
    this.selected = this.options[0].email;
  },
    watch:{
        selected : async function(){
            console.log("Selected Watching : "+this.selected);
            this.receiveEmails(this.selected);
<<<<<<< HEAD
            //this.$emit('update',this.selected);
=======
>>>>>>> 36236f27
        },
        name: async function(){
            console.log("Current tab :"+this.name);
            this.receiveEmails(this.options[0].email);
        }
    },
    methods:{
        async receiveEmails(email=this.selected){ 
            var syncOption = this.name;
            if(syncOption == null){
                syncOption = "UNSEEN";
            }
            // Might raise errors in some case 
            await frappe.call({method: 'sync-mail',args:{email,syncOption}});
        },
    }
}
</script>
<style lang="scss" scoped>
@import '../../styles/variables';
.email-group{
    margin-right: 1%;
    position: absolute;
    right: 2%;
}
</style>
<|MERGE_RESOLUTION|>--- conflicted
+++ resolved
@@ -41,10 +41,7 @@
         selected : async function(){
             console.log("Selected Watching : "+this.selected);
             this.receiveEmails(this.selected);
-<<<<<<< HEAD
             //this.$emit('update',this.selected);
-=======
->>>>>>> 36236f27
         },
         name: async function(){
             console.log("Current tab :"+this.name);
@@ -70,4 +67,4 @@
     position: absolute;
     right: 2%;
 }
-</style>
+</style>