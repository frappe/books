<template>
    <div class="frappe-form">
        <form-actions
          v-if="shouldRenderForm"
          :doc="doc"
          :doctype="doctype"
          :name="name"
          :title="formTitle"
          @reply="openReply"
        />
        <!-- Show From to subject etc -->
         <div v-if="doc.bodyHtml" v-html="doc.bodyHtml"></div>
         <div v-else>{{ doc.bodyText }}</div> <!-- needs to be fixed -->

        <not-found v-if="notFound" />
    </div>
</template>
<script>
import { _ } from 'frappejs/utils';
import frappe from 'frappejs';
import Form from 'frappejs/ui/components/Form/Form';
import FormActions from './EmailReceiveActions';
import EmailSend from './EmailSend';

export default {
  name: 'EmailReceiveForm',
  extends: Form,
  components: {
    FormActions
  },
  async created() {
    this.doc = await frappe.getDoc(this.doctype, this.name);
<<<<<<< HEAD
    this.doc.read = "Seen";
=======
    this.doc.read = 'Seen';
>>>>>>> 0e9e54c9
    this.doc.update();
    console.log(this.doc.read);
  },
  computed: {
    meta() {
      return frappe.getMeta(this.doctype);
    },
    shouldRenderForm() {
      return this.name && this.docLoaded;
    },
    formTitle() {
      return this.doc.subject;
    }
  },
  methods: {
    // Validation
    async openReply() {
      let doc = await frappe.getNewDoc(this.doctype);
      let emailFields = frappe.getMeta('Email').fields;

      emailFields[5].hidden = true;
      doc['fromEmailAddress'] = this.selectedId;

      this.$modal.show({
        component: EmailSend,
        props: {
          doctype: doc.doctype,
          name: doc.name
        }
      });
      doc.on('afterInsert', data => {
        this.$modal.hide();
      });
    }
  }
};
</script>
<style>
</style><|MERGE_RESOLUTION|>--- conflicted
+++ resolved
@@ -30,11 +30,7 @@
   },
   async created() {
     this.doc = await frappe.getDoc(this.doctype, this.name);
-<<<<<<< HEAD
-    this.doc.read = "Seen";
-=======
     this.doc.read = 'Seen';
->>>>>>> 0e9e54c9
     this.doc.update();
     console.log(this.doc.read);
   },
