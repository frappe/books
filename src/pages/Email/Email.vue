<template>
        <div class="frappe-list">
            <list-actions
              :doctype="doctype"
              :name="name"
              :tab="tab"
              :showDelete="checkList.length"
              @compose="newDoc"
              @update="updateList"
              @delete="deleteCheckedItems"
            />
            <ul class="list-group">
                <list-item v-for="doc of visibleList" :key="doc.name" :id="doc.name"
                    :isActive="doc.name === $route.params.name"
                    :isChecked="isChecked(doc.name)"
                    :v-bind:visibleList="visibleList"
                    :v-bind:currentPage="currentPage" 
                    @clickItem="openMail(doc.name)"
                    @checkItem="toggleCheck(doc.name)">
                    <indicator v-if="hasIndicator" :color="getIndicatorColor(doc)" />
                    <div class="list-item">
                      <div v-if="tab=='SENT'"> <b> {{ doc.toEmailAddress | truncate(50)}} </b> </div>
                      <div v-else> <b> {{ doc.fromEmailAddress | truncate(30) }} </b> </div>
                      <div><i>   {{ doc.date | truncate(50) }}</i> </div>
                       <div><i>   {{ doc.subject | truncate(50) }}</i></div>
                    </div>
                    <!-- <span class="col-2 text-truncate">{{ doc.fromEmailAddress }}</span>
                    <span class="col text-truncate">{{ doc.subject }}</span>
                    <span class="col-3">{{ doc.modified }} </span> -->
                </list-item>
            </ul>
            <div v-if="totalPages() > 0" class="pagination-wrapper">

              <f-button primary v-if="showPreviousLink()" v-on:click="updatePage(currentPage-1)"> ⇐ </f-button>
                  {{ currentPage + 1 }} of {{ totalPages() }}
              <f-button primary  v-if="showNextLink()" v-on:click="updatePage(currentPage + 1)"> ⇒ </f-button>
            </div>
        </div>
</template>
<script>
import Vue from 'vue';
import { _ } from 'frappejs/utils';
import List from 'frappejs/ui/components/List/List';
import frappe from 'frappejs';
import Form from 'frappejs/ui/components/Form/Form';
import ListItem from 'frappejs/ui/components/List/ListItem';
import ListActions from './EmailActions';
import EmailSend from './EmailSend';

export default {
  name: 'EmailList',
  props: ['doctype', 'tab', 'name'],
  components: {
    ListActions,
    ListItem
  },
  data() {
    return {
      data: [],
      checkList: [],
      activeItem: '',
      selectedId: '',
<<<<<<< HEAD
      nextId:13,
      currentPage:0,
      pageSize:6,
      visibleList: [],
=======
      nextId: 13,
      currentPage: 0,
      pageSize: 6,
      visibleList: []
>>>>>>> 0e9e54c9
    };
  },
  computed: {
    meta() {
      return frappe.getMeta(this.doctype);
    },
    hasIndicator() {
      return Boolean(this.meta.indicators);
    }
  },
  watch: {
    tab: async function() {
      console.log('Reached List', this.tab, this.name);
    }
  },
  async created() {
    frappe.db.on(`change:${this.doctype}`, () => {
      this.updateList(this.selectedId);
    });
    //this.$root.$emit('toggleEmailSidebar', true);
    const data = await frappe.db.getAll({
      doctype: this.doctype,
<<<<<<< HEAD
      fields: ['name', 'fromEmailAddress', 'subject','date'],
      orderBy:'date'
    });
    console.log(data);
    this.data = data;
  },
  beforeMount: function(){
=======
      fields: ['name', 'fromEmailAddress', 'subject', 'date'],
      orderBy: 'date'
    });
    //console.log(data);
    this.data = data;
  },
  beforeMount: function() {
>>>>>>> 0e9e54c9
    this.updateViewList();
  },
  mounted() {
    this.updateList(this.selectedId);
  },
  methods: {
    async newDoc() {
      let doc = await frappe.getNewDoc(this.doctype);
      let emailFields = frappe.getMeta('Email').fields;
      await doc.set('read', 'Seen');
      emailFields[5].hidden = true;

      doc['fromEmailAddress'] = this.selectedId;

      this.$modal.show({
        component: EmailSend,
        props: {
          doctype: doc.doctype,
          name: doc.name
        }
      });
      doc.on('afterInsert', data => {
        this.$modal.hide();
      });
    },
    async updateList(selectedId) {
      this.selectedId = selectedId;
      var filters = { toEmailAddress: this.selectedId };
      if (this.tab == 'SENT') {
        filters = { fromEmailAddress: this.selectedId, sent: '1' };
      }
      const indicatorField = this.hasIndicator
        ? this.meta.indicators.key
        : null;
      const fields = [
        'name',
        indicatorField,
        ...this.meta.keywordFields
      ].filter(Boolean);

      // console.log(filters);

      const data = await frappe.db.getAll({
        doctype: this.doctype,
        fields: ['*'],
        filters: filters,
        orderBy: 'date'
      });

      this.data = data;
<<<<<<< HEAD
      this.updateViewList(); 
=======
      this.updateViewList();
>>>>>>> 0e9e54c9
    },
    async openMail(name) {
      this.activeItem = name;
      //this.$router.push(`/edit/${this.doctype}/${name}`);
      this.$router.push(`/view/${this.doctype}/${this.tab}/${name}`);
    },
    async deleteCheckedItems() {
      await frappe.db.deleteMany(this.doctype, this.checkList);
      this.checkList = [];
    },
    toggleCheck(name) {
      if (this.checkList.includes(name)) {
        this.checkList = this.checkList.filter(docname => docname !== name);
      } else {
        this.checkList = this.checkList.concat(name);
      }
    },
    isChecked(name) {
      return this.checkList.includes(name);
    },
    getIndicatorColor(doc) {
      return this.meta.getIndicatorColor(doc);
    },
<<<<<<< HEAD
    updatePage(pageNumber){
      this.currentPage = pageNumber;
      this.updateViewList();
    },
    updateViewList(){
      this.visibleList = this.data.slice(this.currentPage * this.pageSize,(this.currentPage*this.pageSize)+this.pageSize);
      // no email 
      if(this.visibleList.length == 0  && this.currentPage > 0 ){
        this.updatePage(this.currentPage - 1);
      }
    },
    totalPages(){
      return Math.ceil(this.data.length / this.pageSize) ;
    },
    showPreviousLink(){
      return this.currentPage == 0 ? false:true ;
    },
    showNextLink(){
      return this.currentPage == (this.totalPages() - 1) ? false:true ;
=======
    updatePage(pageNumber) {
      this.currentPage = pageNumber;
      this.updateViewList();
    },
    updateViewList() {
      this.visibleList = this.data.slice(
        this.currentPage * this.pageSize,
        this.currentPage * this.pageSize + this.pageSize
      );
      // no email
      if (this.visibleList.length == 0 && this.currentPage > 0) {
        this.updatePage(this.currentPage - 1);
      }
    },
    totalPages() {
      return Math.ceil(this.data.length / this.pageSize);
    },
    showPreviousLink() {
      return this.currentPage == 0 ? false : true;
    },
    showNextLink() {
      return this.currentPage == this.totalPages() - 1 ? false : true;
>>>>>>> 0e9e54c9
    }
  }
};

Vue.filter('truncate', function(text, stop, clamp) {
  return text.slice(0, stop) + (stop < text.length ? clamp || '...' : '');
});
</script>
<style>
.list-group {
  cursor: pointer;
}
.title div {
  margin-left: 10%;
  margin-right: 10%;
  flex-direction: row;
}
.list-item {
  margin-left: 4%;
  height: 80px;
}

.pagination-wrapper {
  position: absolute;
  /*bottom: 5%;*/
  left: 40%;
}

.pagination-wrapper{
  position: absolute;
  /*bottom: 5%;*/
  left:40%;
}
</style><|MERGE_RESOLUTION|>--- conflicted
+++ resolved
@@ -60,17 +60,10 @@
       checkList: [],
       activeItem: '',
       selectedId: '',
-<<<<<<< HEAD
-      nextId:13,
-      currentPage:0,
-      pageSize:6,
-      visibleList: [],
-=======
       nextId: 13,
       currentPage: 0,
       pageSize: 6,
       visibleList: []
->>>>>>> 0e9e54c9
     };
   },
   computed: {
@@ -93,15 +86,6 @@
     //this.$root.$emit('toggleEmailSidebar', true);
     const data = await frappe.db.getAll({
       doctype: this.doctype,
-<<<<<<< HEAD
-      fields: ['name', 'fromEmailAddress', 'subject','date'],
-      orderBy:'date'
-    });
-    console.log(data);
-    this.data = data;
-  },
-  beforeMount: function(){
-=======
       fields: ['name', 'fromEmailAddress', 'subject', 'date'],
       orderBy: 'date'
     });
@@ -109,7 +93,6 @@
     this.data = data;
   },
   beforeMount: function() {
->>>>>>> 0e9e54c9
     this.updateViewList();
   },
   mounted() {
@@ -160,11 +143,7 @@
       });
 
       this.data = data;
-<<<<<<< HEAD
-      this.updateViewList(); 
-=======
       this.updateViewList();
->>>>>>> 0e9e54c9
     },
     async openMail(name) {
       this.activeItem = name;
@@ -188,27 +167,6 @@
     getIndicatorColor(doc) {
       return this.meta.getIndicatorColor(doc);
     },
-<<<<<<< HEAD
-    updatePage(pageNumber){
-      this.currentPage = pageNumber;
-      this.updateViewList();
-    },
-    updateViewList(){
-      this.visibleList = this.data.slice(this.currentPage * this.pageSize,(this.currentPage*this.pageSize)+this.pageSize);
-      // no email 
-      if(this.visibleList.length == 0  && this.currentPage > 0 ){
-        this.updatePage(this.currentPage - 1);
-      }
-    },
-    totalPages(){
-      return Math.ceil(this.data.length / this.pageSize) ;
-    },
-    showPreviousLink(){
-      return this.currentPage == 0 ? false:true ;
-    },
-    showNextLink(){
-      return this.currentPage == (this.totalPages() - 1) ? false:true ;
-=======
     updatePage(pageNumber) {
       this.currentPage = pageNumber;
       this.updateViewList();
@@ -231,7 +189,6 @@
     },
     showNextLink() {
       return this.currentPage == this.totalPages() - 1 ? false : true;
->>>>>>> 0e9e54c9
     }
   }
 };
@@ -260,9 +217,9 @@
   left: 40%;
 }
 
-.pagination-wrapper{
+.pagination-wrapper {
   position: absolute;
   /*bottom: 5%;*/
-  left:40%;
+  left: 40%;
 }
 </style>