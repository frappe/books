import frappe from 'frappejs';
import { _ } from 'frappejs/utils';

export default {
  async getTitle() {
    const accountingSettings = await frappe.getSingle('AccountingSettings');
    return accountingSettings.companyName;
  },
  groups: [
    {
      items: [
        {
          label: _('ToDo'), route: '#/list/ToDo'
        },
        {
          label: _('Event'), route: '#/list/Event'
        }
      ]
    },
    {
      title: _('Masters'),
      items: [
        {
          label: _('Item'), route: '#/list/Item'
        },
        {
          label: _('Party'), route: '#/list/Party'
        },
        {
          label: _('Invoice'), route: '#/list/Invoice'
        },
        {
          label: _('Tax'), route: '#/list/Tax'
        },
        {
          label: _('Account'), route: '#/list/Account'
        }
      ]
    },
    {
      title: _('Reports'),
      items: [
        {
          label: _('General Ledger'), route: '#/report/general-ledger'
        }
      ]
    },
    {
      title: 'App',
      items: [
        {
          label: _('Email'), route: '#/email/Email'
<<<<<<< HEAD
=======
        },
        {
          label: _('Email Account'), route: '#/Account/EmailAccount'
>>>>>>> b008d2e0
        }
      ]
    }
  ]
};<|MERGE_RESOLUTION|>--- conflicted
+++ resolved
@@ -50,12 +50,6 @@
       items: [
         {
           label: _('Email'), route: '#/email/Email'
-<<<<<<< HEAD
-=======
-        },
-        {
-          label: _('Email Account'), route: '#/Account/EmailAccount'
->>>>>>> b008d2e0
         }
       ]
     }
