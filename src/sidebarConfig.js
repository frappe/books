import frappe from 'frappejs';
import { _ } from 'frappejs/utils';

export default {
  async getTitle() {
    const accountingSettings = await frappe.getSingle('AccountingSettings');
    return accountingSettings.companyName;
  },
<<<<<<< HEAD
  {
    title: _('Masters'),
    items: [
      {
        label: _('Item'), route: '#/list/Item'
      },
      {
        label: _('Party'), route: '#/list/Party'
      },
      {
        label: _('Invoice'), route: '#/list/Invoice'
      },
      {
        label: _('Tax'), route: '#/list/Tax'
      },
      {
        label: _('Account'), route: '#/list/Account'
      }
    ]
  },
  {
    title: _('Reports'),
    items: [
      {
        label: _('General Ledger'), route: '#/report/general-ledger'
      }
    ]
  },
  {
    title: 'App',
    items: [
      {
        label: _('Email'), route: '#/email/Email'
      },
      {
        label: _('Email Account'), route: '#/Account/EmailAccount'
      }
    ]
  }
];
=======
  groups: [
    {
      items: [
        {
          label: _('ToDo'), route: '#/list/ToDo'
        },
        {
          label: _('Event'), route: '#/list/Event'
        }
      ]
    },
    {
      title: _('Masters'),
      items: [
        {
          label: _('Item'), route: '#/list/Item'
        },
        {
          label: _('Party'), route: '#/list/Party'
        },
        {
          label: _('Invoice'), route: '#/list/Invoice'
        },
        {
          label: _('Tax'), route: '#/list/Tax'
        },
        {
          label: _('Account'), route: '#/list/Account'
        }
      ]
    },
    {
      title: _('Reports'),
      items: [
        {
          label: _('General Ledger'), route: '#/report/general-ledger'
        }
      ]
    }
  ]
};
>>>>>>> f2e85ca8
<|MERGE_RESOLUTION|>--- conflicted
+++ resolved
@@ -6,48 +6,6 @@
     const accountingSettings = await frappe.getSingle('AccountingSettings');
     return accountingSettings.companyName;
   },
-<<<<<<< HEAD
-  {
-    title: _('Masters'),
-    items: [
-      {
-        label: _('Item'), route: '#/list/Item'
-      },
-      {
-        label: _('Party'), route: '#/list/Party'
-      },
-      {
-        label: _('Invoice'), route: '#/list/Invoice'
-      },
-      {
-        label: _('Tax'), route: '#/list/Tax'
-      },
-      {
-        label: _('Account'), route: '#/list/Account'
-      }
-    ]
-  },
-  {
-    title: _('Reports'),
-    items: [
-      {
-        label: _('General Ledger'), route: '#/report/general-ledger'
-      }
-    ]
-  },
-  {
-    title: 'App',
-    items: [
-      {
-        label: _('Email'), route: '#/email/Email'
-      },
-      {
-        label: _('Email Account'), route: '#/Account/EmailAccount'
-      }
-    ]
-  }
-];
-=======
   groups: [
     {
       items: [
@@ -86,7 +44,17 @@
           label: _('General Ledger'), route: '#/report/general-ledger'
         }
       ]
-    }
+    },
+  {
+    title: 'App',
+    items: [
+      {
+        label: _('Email'), route: '#/email/Email'
+      },
+      {
+        label: _('Email Account'), route: '#/Account/EmailAccount'
+      }
+    ]
+  }
   ]
-};
->>>>>>> f2e85ca8
+};