--- conflicted
+++ resolved
@@ -7,10 +7,7 @@
     entry: {
       app: './src/main.js'
     },
-<<<<<<< HEAD
     entryHtml: './src/index.html',
-=======
->>>>>>> a00764e9
     srcDir: './src',
     outputDir: './dist',
     assetsPublicPath: '/',
