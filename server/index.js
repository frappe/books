--- conflicted
+++ resolved
@@ -20,11 +20,6 @@
 
     async postStart() {
         // set server-side modules
-<<<<<<< HEAD
-        
-=======
-
->>>>>>> edeacd71
         frappe.models.Invoice.documentClass = require('../models/doctype/Invoice/InvoiceServer.js');
         frappe.models.Payment.documentClass = require('../models/doctype/Payment/PaymentServer.js');
         frappe.models.Bill.documentClass = require('../models/doctype/Bill/BillServer.js');
@@ -46,11 +41,7 @@
         await naming.createNumberSeries('PREC-', 'PurchaseReceiptSettings');
 
         registerReportMethods();
-<<<<<<< HEAD
-        // const receiver = require('../email/receiver.js');
-=======
         //const receiver = require('../email/receiver.js');
         //receiver();
->>>>>>> edeacd71
     }
 }