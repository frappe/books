--- conflicted
+++ resolved
@@ -24,11 +24,8 @@
         // init naming series if missing
         await naming.createNumberSeries('INV-', 'InvoiceSettings');
         await naming.createNumberSeries('PAY-', 'PaymentSettings');
-<<<<<<< HEAD
         await naming.createNumberSeries('JV-', 'JournalEntrySettings');
         await naming.createNumberSeries('QTN-', 'QuotationSettings');
-=======
->>>>>>> a8028b87
 
         frappe.registerMethod({
             method: 'general-ledger',
