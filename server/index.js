--- conflicted
+++ resolved
@@ -1,6 +1,8 @@
-
+const path = require('path');
 const server = require('frappejs/server');
 const postStart = require('./postStart');
+const naming = require('frappejs/model/naming');
+const registerReportMethods = require('../reports');
 
 async function start() {
     await server.start({
@@ -12,7 +14,6 @@
     await postStart();
 }
 
-<<<<<<< HEAD
 async function postStart() {
     // set server-side modules
     frappe.models.Invoice.documentClass = require('../models/doctype/Invoice/InvoiceServer.js');
@@ -72,10 +73,9 @@
     })
 }
 
-=======
->>>>>>> a00764e9
 start();
 
 module.exports = {
-    start
+    start,
+    postStart
 }