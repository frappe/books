--- conflicted
+++ resolved
@@ -146,11 +146,8 @@
       !this.fyo.singles.AccountingSettings?.enableInventory ||
       this.itemType !== 'Product' ||
       (this.inserted && !this.trackItem),
-<<<<<<< HEAD
     hasBatchNumber: () => !this.trackItem || false,
-=======
     barcode: () => !this.fyo.singles.InventorySettings?.enableBarcodes,
->>>>>>> d3f48506
   };
 
   readOnly: ReadOnlyMap = {
