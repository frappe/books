--- conflicted
+++ resolved
@@ -12,15 +12,9 @@
 
         this.btnCompose = this.page.addButton(frappe._('Compose'), 'btn-primary', async () => { 
             const emailDoc = await frappe.getNewDoc("Email");
-<<<<<<< HEAD
-            console.log(emailDoc.fields);
-            for(let i = 0; i < fields.length; i++)
-=======
             let emailDoc_meta = frappe.getMeta('Email');
             let fields = emailDoc_meta.fields;
-            let i;
-            for(i = 0; i < fields.length; i++)
->>>>>>> 08601e45
+            for(let i = 0; i < fields.length; i++)
             {   fields[i].disabled = false;
             }
             await frappe.desk.showFormModal("Email",emailDoc.name);
