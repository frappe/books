const frappe = require('frappejs');
//var out = frappe.getDoc('EmailAccount').then((data) => {this.data = data});
/*
async function Hello(){
    return frappe.getDoc('EmailAccount').then((data) => {this.data = data});
};
*/

module.exports = {
    "name": "Email",
    "doctype": "DocType",
    "isSingle": 0,
<<<<<<< HEAD
    "isChild": 0,   
    "keywordFields": ["name","from_emailAddress"],
    "fields": [
        {
            "fieldname": "name",
            "label": "name",
            "fieldtype": "Int",
            "required": 0,
            "hidden" : 1 ,
        },
        {
        	// TODO : set this to default Outgoing
=======
    "isChild": 0,
    //"isSubmittable": 0,
    "keywordFields": ["name", "from_emailAddress"],
    "fields": [{
            "fieldname": "name",
            "label": "name",
            "fieldtype": "Data",
            "required": 0,
            "hidden": 1,
        },
        {
            // TODO : set this to default Outgoing
>>>>>>> edeacd71
            "fieldname": "from_emailAddress",
            "label": "From",
            "fieldtype": "Data",
            //"options":['None'],
            "default": "None",
            "required": 1,
        },
        {
            "fieldname": "to_emailAddress",
            "label": "To",
            "fieldtype": "Data",
            "required": 1
        },
        {

            "fieldname": "cc_emailAddress",
            "label": "cc",
            "fieldtype": "Data",
            "required": 0
        },
        {
            "fieldname": "bcc_emailAddress",
            "label": "bcc",
            "fieldtype": "Data",
            "required": 0
<<<<<<< HEAD
      	},
      	{
			"fieldname": "date",
			"label":"Date",
			"fieldtype":"Date",
			"required":0,
		},
		{
          	"fieldname": "subject",
          	"label": "Subject",
          	"fieldtype" : "Text",
          	"required": 0
        },
        { 
          	"fieldname": "bodyText",
          	"label": "Body",
          	"fieldtype" : "Text",
          	"required": 0
        }, 
        {
        	"fieldname": "bodyHtml",
        	"label":"BodyHtml",
        	"fieldtype": "Text",
        	"required" : 0,
        	"hidden" : 1,
        },
        {
          	"fieldname": "sentReceive",
          	"label": "sentReceive",
          	"fieldtype" : "Check",
          	"required": 0,
          	"hidden" : 1
        }
=======
        },
        {
            "fieldname": "date",
            "label": "Date",
            "fieldtype": "Date",
            "required": 0,
        },
        {
            "fieldname": "subject",
            "label": "Subject",
            "fieldtype": "Text",
            "required": 0
        },
        {
            "fieldname": "bodyText",
            "label": "Body",
            "fieldtype": "Text",
            "required": 0
        },
        {
            "fieldname": "bodyHtml",
            "label": "BodyHtml",
            "fieldtype": "Text",
            "required": 0,
            "hidden": 1,
        },
        {
            "fieldname": "sentReceive",
            "label": "sentReceive",
            "fieldtype": "Check",
            "required": 0,
            "hidden": 1
        },
>>>>>>> edeacd71
        // haven't captured attachments ?
    ]
}<|MERGE_RESOLUTION|>--- conflicted
+++ resolved
@@ -10,20 +10,6 @@
     "name": "Email",
     "doctype": "DocType",
     "isSingle": 0,
-<<<<<<< HEAD
-    "isChild": 0,   
-    "keywordFields": ["name","from_emailAddress"],
-    "fields": [
-        {
-            "fieldname": "name",
-            "label": "name",
-            "fieldtype": "Int",
-            "required": 0,
-            "hidden" : 1 ,
-        },
-        {
-        	// TODO : set this to default Outgoing
-=======
     "isChild": 0,
     //"isSubmittable": 0,
     "keywordFields": ["name", "from_emailAddress"],
@@ -36,7 +22,6 @@
         },
         {
             // TODO : set this to default Outgoing
->>>>>>> edeacd71
             "fieldname": "from_emailAddress",
             "label": "From",
             "fieldtype": "Data",
@@ -62,41 +47,6 @@
             "label": "bcc",
             "fieldtype": "Data",
             "required": 0
-<<<<<<< HEAD
-      	},
-      	{
-			"fieldname": "date",
-			"label":"Date",
-			"fieldtype":"Date",
-			"required":0,
-		},
-		{
-          	"fieldname": "subject",
-          	"label": "Subject",
-          	"fieldtype" : "Text",
-          	"required": 0
-        },
-        { 
-          	"fieldname": "bodyText",
-          	"label": "Body",
-          	"fieldtype" : "Text",
-          	"required": 0
-        }, 
-        {
-        	"fieldname": "bodyHtml",
-        	"label":"BodyHtml",
-        	"fieldtype": "Text",
-        	"required" : 0,
-        	"hidden" : 1,
-        },
-        {
-          	"fieldname": "sentReceive",
-          	"label": "sentReceive",
-          	"fieldtype" : "Check",
-          	"required": 0,
-          	"hidden" : 1
-        }
-=======
         },
         {
             "fieldname": "date",
@@ -130,7 +80,6 @@
             "required": 0,
             "hidden": 1
         },
->>>>>>> edeacd71
         // haven't captured attachments ?
     ]
 }