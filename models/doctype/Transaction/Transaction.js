--- conflicted
+++ resolved
@@ -3,33 +3,6 @@
 import { openQuickEdit } from '@/utils';
 import Badge from '@/components/Badge';
 
-<<<<<<< HEAD
-module.exports = {
-  getStatusColumn() {
-    return {
-      label: 'Status',
-      fieldname: 'status',
-      fieldtype: 'Select',
-      render(doc) {
-        let status = 'Unpaid';
-        let color = 'orange';
-        if (!doc.submitted) {
-          status = 'Draft';
-          color = 'gray';
-        }
-        if (doc.submitted === 1 && doc.outstandingAmount === 0.0) {
-          status = 'Paid';
-          color = 'green';
-        }
-        if (doc.cancelled === 1) {
-          color = 'red';
-          status = 'Cancelled';
-        }
-        return {
-          template: `<Badge class="text-xs" color="${color}">${status}</Badge>`,
-          components: { Badge }
-        };
-=======
 export function getStatusColumn() {
   return {
     label: 'Status',
@@ -41,17 +14,20 @@
       if (!doc.submitted) {
         status = 'Draft';
         color = 'gray';
->>>>>>> 511d0447
       }
       if (doc.submitted === 1 && doc.outstandingAmount === 0.0) {
         status = 'Paid';
         color = 'green';
       }
+      if (doc.cancelled === 1) {
+        color = 'red';
+        status = 'Cancelled';
+      }
       return {
         template: `<Badge class="text-xs" color="${color}">${status}</Badge>`,
-        components: { Badge },
+        components: { Badge }
       };
-    },
+    }
   };
 }
 
@@ -59,7 +35,7 @@
   return [
     {
       label: 'Make Payment',
-      condition: (doc) => doc.submitted && doc.outstandingAmount > 0,
+      condition: doc => doc.submitted && doc.outstandingAmount > 0,
       action: async function makePayment(doc) {
         let payment = await frappe.getNewDoc('Payment');
         payment.once('afterInsert', async () => {
@@ -82,33 +58,33 @@
               {
                 referenceType: doc.doctype,
                 referenceName: doc.name,
-                amount: doc.outstandingAmount,
-              },
-            ],
-          },
+                amount: doc.outstandingAmount
+              }
+            ]
+          }
         });
-      },
+      }
     },
     {
       label: 'Revert',
-      condition: (doc) =>
+      condition: doc =>
         doc.submitted && doc.baseGrandTotal === doc.outstandingAmount,
       action(doc) {
         doc.revert();
-      },
+      }
     },
     {
       label: 'Print',
-      condition: (doc) => doc.submitted,
+      condition: doc => doc.submitted,
       action(doc, router) {
         router.push(`/print/${doc.doctype}/${doc.name}`);
-      },
+      }
     },
-    utils.ledgerLink,
+    utils.ledgerLink
   ];
 }
 
 export default {
-  getStatusColumn,  
+  getStatusColumn,
   getActions
-}+};