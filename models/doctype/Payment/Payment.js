--- conflicted
+++ resolved
@@ -137,8 +137,7 @@
       label: 'Payment Reference',
       fieldtype: 'Table',
       childtype: 'PaymentFor',
-<<<<<<< HEAD
-      required: 1
+      required: 0
     },
     {
       fieldname: 'cancelled',
@@ -146,10 +145,6 @@
       fieldtype: 'Check',
       default: 0
     }
-=======
-      required: 0,
-    },
->>>>>>> 511d0447
   ],
 
   quickEditFields: [
