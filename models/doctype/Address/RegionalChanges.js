--- conflicted
+++ resolved
@@ -19,7 +19,6 @@
         options: Object.keys(stateCodeMap).map((key) => capitalize(key)),
       },
     ];
-<<<<<<< HEAD
     
     Address.quickEditFields = [
       ...Address.quickEditFields,
@@ -27,10 +26,6 @@
     ];
   }
 
-=======
->>>>>>> 5d6104ce
-
-    Address.quickEditFields = [...Address.quickEditFields, 'pos'];
-  }
   return Address;
-}+}
+gss