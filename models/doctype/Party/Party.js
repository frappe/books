--- conflicted
+++ resolved
@@ -19,18 +19,6 @@
             target: "Address"
         },
         {
-<<<<<<< HEAD
-          fieldname: 'defaultAccount',
-          label: 'Default Account',
-          fieldtype: 'Link',
-          target: 'Account',
-          getFilters: (query, control) => {
-            return {
-              isGroup: 0,
-              accountType: 'Receivable'
-            };
-          }
-=======
             fieldname: 'defaultAccount',
             label: 'Default Account',
             fieldtype: 'Link',
@@ -41,7 +29,6 @@
                     accountType: 'Receivable'
                 };
             }
->>>>>>> a925a9b4
         },
         {
             "fieldname": "customer",
